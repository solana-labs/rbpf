--- conflicted
+++ resolved
@@ -3587,18 +3587,48 @@
 }
 
 #[test]
-<<<<<<< HEAD
-fn test_mov32_reg_truncating() {
-=======
 fn test_execution_overrun() {
->>>>>>> 073c6607
     let config = Config {
         enabled_sbpf_versions: SBPFVersion::V1..=SBPFVersion::V1,
         ..Config::default()
     };
     test_interpreter_and_jit_asm!(
         "
-<<<<<<< HEAD
+        add r1, 0",
+        config.clone(),
+        [],
+        (),
+        TestContextObject::new(2),
+        ProgramResult::Err(EbpfError::ExecutionOverrun),
+    );
+    test_interpreter_and_jit_asm!(
+        "
+        add r1, 0",
+        config.clone(),
+        [],
+        (),
+        TestContextObject::new(1),
+        ProgramResult::Err(EbpfError::ExceededMaxInstructions),
+    );
+    test_interpreter_and_jit_asm!(
+        "
+        add r1, 0",
+        config.clone(),
+        [],
+        (),
+        TestContextObject::new(0),
+        ProgramResult::Err(EbpfError::ExceededMaxInstructions),
+    );
+}
+
+#[test]
+fn test_mov32_reg_truncating() {
+    let config = Config {
+        enabled_sbpf_versions: SBPFVersion::V1..=SBPFVersion::V1,
+        ..Config::default()
+    };
+    test_interpreter_and_jit_asm!(
+        "
         mov64 r1, -1
         mov32 r0, r1
         exit",
@@ -3607,32 +3637,6 @@
         (),
         TestContextObject::new(3),
         ProgramResult::Ok(0xffffffff),
-=======
-        add r1, 0",
-        config.clone(),
-        [],
-        (),
-        TestContextObject::new(2),
-        ProgramResult::Err(EbpfError::ExecutionOverrun),
-    );
-    test_interpreter_and_jit_asm!(
-        "
-        add r1, 0",
-        config.clone(),
-        [],
-        (),
-        TestContextObject::new(1),
-        ProgramResult::Err(EbpfError::ExceededMaxInstructions),
-    );
-    test_interpreter_and_jit_asm!(
-        "
-        add r1, 0",
-        config.clone(),
-        [],
-        (),
-        TestContextObject::new(0),
-        ProgramResult::Err(EbpfError::ExceededMaxInstructions),
->>>>>>> 073c6607
     );
 }
 

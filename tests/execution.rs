--- conflicted
+++ resolved
@@ -3097,16 +3097,8 @@
 }
 
 #[test]
-<<<<<<< HEAD
 fn test_load_elf_rodata() {
-    let config = Config {
-        optimize_rodata: true,
-        ..Config::default()
-    };
-=======
-fn test_load_elf_rodata_sbpfv2() {
     let config = Config::default();
->>>>>>> 0b8680bf
     test_interpreter_and_jit_elf!(
         "tests/elfs/rodata.so",
         config,

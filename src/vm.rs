// Ddeerived from uBPF <https://github.com/iovisor/ubpf>
// Copyright 2015 Big Switch Networks, Inc
//      (uBPF: VM architecture, parts of the interpreter, originally in C)
// Copyright 2016 6WIND S.A. <quentin.monnet@6wind.com>
//      (Translation to Rust, MetaBuff/multiple classes addition, hashmaps for syscalls)
//
// Licensed under the Apache License, Version 2.0 <http://www.apache.org/licenses/LICENSE-2.0> or
// the MIT license <http://opensource.org/licenses/MIT>, at your option. This file may not be
// copied, modified, or distributed except according to those terms.

//! Virtual machine and JIT compiler for eBPF programs.

use crate::{
    call_frames::CallFrames,
    disassembler, ebpf,
    elf::EBpfElf,
    error::{EbpfError, UserDefinedError},
    jit::{self, JitProgramAndArgument, JitProgramArgument},
    memory_region::{AccessType, MemoryMapping, MemoryRegion},
    user_error::UserError,
};
use log::{debug, log_enabled, trace};
use std::{collections::HashMap, u32};

/// Translates a vm_addr into a host_addr and sets the pc in the error if one occurs
macro_rules! translate_memory_access {
    ( $self:ident, $vm_addr:ident, $access_type:expr, $pc:ident, $T:ty ) => {
        match $self.memory_mapping.map::<UserError>(
            $access_type,
            $vm_addr,
            std::mem::size_of::<$T>() as u64,
        ) {
            Ok(host_addr) => host_addr as *mut $T,
            Err(EbpfError::AccessViolation(_pc, access_type, vm_addr, len, regions)) => {
                return Err(EbpfError::AccessViolation(
                    $pc + ebpf::ELF_INSN_DUMP_OFFSET,
                    access_type,
                    vm_addr,
                    len,
                    regions,
                ));
            }
            _ => unreachable!(),
        }
    };
}

/// eBPF verification function that returns an error if the program does not meet its requirements.
///
/// Some examples of things the verifier may reject the program for:
///
///   - Program does not terminate.
///   - Unknown instructions.
///   - Bad formed instruction.
///   - Unknown eBPF syscall index.
pub type Verifier<E> = fn(prog: &[u8]) -> Result<(), E>;

/// Return value of programs and syscalls
pub type ProgramResult<E> = Result<u64, EbpfError<E>>;

/// Syscall function without context.
pub type SyscallFunction<E> = fn(u64, u64, u64, u64, u64, &MemoryMapping) -> ProgramResult<E>;

/// Syscall with context
pub trait SyscallObject<E: UserDefinedError> {
    /// Call the syscall function
    #[allow(clippy::too_many_arguments)]
    fn call(&mut self, u64, u64, u64, u64, u64, &MemoryMapping) -> ProgramResult<E>;
}

/// Contains the syscall
pub enum Syscall<'a, E: UserDefinedError> {
    /// Function
    Function(SyscallFunction<E>),
    /// Trait object
    Object(Box<dyn SyscallObject<E> + 'a>),
}

/// An relocated and ready to execute binary
pub trait Executable<E: UserDefinedError>: Send + Sync {
    /// Get the .text section virtual address and bytes
    fn get_text_bytes(&self) -> Result<(u64, &[u8]), EbpfError<E>>;
    /// Get a vector of virtual addresses for each read-only section
    fn get_ro_sections(&self) -> Result<Vec<(u64, &[u8])>, EbpfError<E>>;
    /// Get the entry point offset into the text section
    fn get_entrypoint_instruction_offset(&self) -> Result<usize, EbpfError<E>>;
    /// Get a symbol's instruction offset
    fn lookup_bpf_call(&self, hash: u32) -> Option<&usize>;
    /// Report information on a symbol that failed to be resolved
    fn report_unresolved_symbol(&self, insn_offset: usize) -> Result<(), EbpfError<E>>;
}

/// Static constructors for Executable
impl<E: UserDefinedError> dyn Executable<E> {
    /// Creates a post relocaiton/fixup executable from an ELF file
    pub fn from_elf<'a>(
        elf_bytes: &'a [u8],
        verifier: Option<Verifier<E>>,
    ) -> Result<Box<Self>, EbpfError<E>> {
        let ebpf_elf = EBpfElf::load(elf_bytes)?;
        let (_, bytes) = ebpf_elf.get_text_bytes()?;
        if let Some(verifier) = verifier {
            verifier(bytes)?;
        }
        Ok(Box::new(ebpf_elf))
    }
    /// Creates a post relocaiton/fixup executable from machine code
    pub fn from_text_bytes<'a>(
        text_bytes: &'a [u8],
        verifier: Option<Verifier<E>>,
    ) -> Result<Box<Self>, EbpfError<E>> {
        if let Some(verifier) = verifier {
            verifier(text_bytes)?;
        }
        Ok(Box::new(EBpfElf::new_from_text_bytes(text_bytes)))
    }
}

/// Instruction meter
pub trait InstructionMeter {
    /// Consume instructions
    fn consume(&mut self, amount: u64);
    /// Get the number of remaining instructions allowed
    fn get_remaining(&self) -> u64;
}

/// Instruction meter without a limit
pub struct DefaultInstructionMeter {}
impl InstructionMeter for DefaultInstructionMeter {
    fn consume(&mut self, _amount: u64) {}
    fn get_remaining(&self) -> u64 {
        std::i64::MAX as u64
    }
}

/// VM configuration settings
#[derive(Clone, Copy)]
pub struct Config {
    /// Maximum call depth
    pub max_call_depth: usize,
    /// Size of a stack frame in bytes, must match the size specified in the LLVM BPF backend
    pub stack_frame_size: usize,
}
impl Default for Config {
    fn default() -> Self {
        Self {
            max_call_depth: 20,
            stack_frame_size: 4_096,
        }
    }
}

/// A virtual machine to run eBPF program.
///
/// # Examples
///
/// ```
<<<<<<< HEAD
/// use solana_rbpf::{vm::{Executable, EbpfVm, DefaultInstructionMeter}, user_error::UserError};
=======
/// use solana_rbpf::{vm::{EbpfVm, Config}, user_error::UserError};
>>>>>>> c6354546
///
/// let prog = &[
///     0x95, 0x00, 0x00, 0x00, 0x00, 0x00, 0x00, 0x00  // exit
/// ];
/// let mem = &mut [
///     0xaa, 0xbb, 0x11, 0x22, 0xcc, 0xdd
/// ];
///
/// // Instantiate a VM.
<<<<<<< HEAD
/// let executable = Executable::<UserError>::from_text_bytes(prog, None).unwrap();
/// let mut vm = EbpfVm::<UserError, DefaultInstructionMeter>::new(executable.as_ref(), mem, &[]).unwrap();
=======
/// let executable = EbpfVm::<UserError>::create_executable_from_text_bytes(prog, None).unwrap();
/// let mut vm = EbpfVm::<UserError>::new(executable.as_ref(), Config::default()).unwrap();
>>>>>>> c6354546
///
/// // Provide a reference to the packet data.
/// let res = vm.execute_program_interpreted(&mut DefaultInstructionMeter {}).unwrap();
/// assert_eq!(res, 0);
/// ```
pub struct EbpfVm<'a, E: UserDefinedError, I: InstructionMeter> {
    executable: &'a dyn Executable<E>,
    compiled_prog_and_arg: Option<JitProgramAndArgument<E, I>>,
    syscalls: HashMap<u32, Syscall<'a, E>>,
    prog: &'a [u8],
    prog_addr: u64,
    frames: CallFrames,
    memory_mapping: MemoryMapping,
    last_insn_count: u64,
    total_insn_count: u64,
    config: Config,
}

impl<'a, E: UserDefinedError, I: InstructionMeter> EbpfVm<'a, E, I> {
    /// Create a new virtual machine instance, and load an eBPF program into that instance.
    /// When attempting to load the program, it passes through a simple verifier.
    ///
    /// # Examples
    ///
    /// ```
<<<<<<< HEAD
    /// use solana_rbpf::{vm::{Executable, EbpfVm, DefaultInstructionMeter}, user_error::UserError};
=======
    /// use solana_rbpf::{vm::{EbpfVm, Config}, user_error::UserError};
>>>>>>> c6354546
    ///
    /// let prog = &[
    ///     0x95, 0x00, 0x00, 0x00, 0x00, 0x00, 0x00, 0x00  // exit
    /// ];
    ///
    /// // Instantiate a VM.
<<<<<<< HEAD
    /// let executable = Executable::<UserError>::from_text_bytes(prog, None).unwrap();
    /// let mut vm = EbpfVm::<UserError, DefaultInstructionMeter>::new(executable.as_ref(), &[], &[]).unwrap();
    /// ```
    pub fn new(
        executable: &'a dyn Executable<E>,
        mem: &[u8],
        granted_regions: &[MemoryRegion],
    ) -> Result<EbpfVm<'a, E, I>, EbpfError<E>> {
        let frames = CallFrames::default();
        let stack_regions = frames.get_stacks();
        let const_data_regions: Vec<MemoryRegion> =
            if let Ok(sections) = executable.get_ro_sections() {
                sections
                    .iter()
                    .map(|(addr, slice)| MemoryRegion::new_from_slice(slice, *addr, false))
                    .collect()
            } else {
                Vec::new()
            };
        let mut regions: Vec<MemoryRegion> = Vec::with_capacity(
            granted_regions.len() + stack_regions.len() + const_data_regions.len() + 2,
        );
        regions.extend(granted_regions.iter().cloned());
        regions.extend(stack_regions.iter().cloned());
        regions.extend(const_data_regions);
        regions.push(MemoryRegion::new_from_slice(
            &mem,
            ebpf::MM_INPUT_START,
            true,
        ));
        let (prog_addr, prog) = executable.get_text_bytes()?;
        regions.push(MemoryRegion::new_from_slice(prog, prog_addr, false));
=======
    /// let executable = EbpfVm::<UserError>::create_executable_from_text_bytes(prog, None).unwrap();
    /// let mut vm = EbpfVm::<UserError>::new(executable.as_ref(), Config::default()).unwrap();
    /// ```
    pub fn new(
        executable: &'a dyn Executable<E>,
        config: Config,
    ) -> Result<EbpfVm<'a, E>, EbpfError<E>> {
>>>>>>> c6354546
        Ok(EbpfVm {
            executable,
            compiled_prog_and_arg: None,
            syscalls: HashMap::new(),
            prog,
            prog_addr,
            frames,
            memory_mapping: MemoryMapping::new_from_regions(regions),
            last_insn_count: 0,
            total_insn_count: 0,
            config,
        })
    }

    /// Returns the number of instructions executed by the last program.
    pub fn get_total_instruction_count(&self) -> u64 {
        self.total_insn_count
    }

    /// Register a built-in or user-defined syscall function in order to use it later from within
    /// the eBPF program. The syscall is registered into a hashmap, so the `key` can be any `u32`.
    ///
    /// If using JIT-compiled eBPF programs, be sure to register all syscalls before compiling the
    /// program. You should be able to change registered syscalls after compiling, but not to add
    /// new ones (i.e. with new keys).
    ///
    /// # Examples
    ///
    /// ```
<<<<<<< HEAD
    /// use solana_rbpf::{vm::{Executable, EbpfVm, Syscall, DefaultInstructionMeter}, syscalls::bpf_trace_printf, user_error::UserError};
=======
    /// use solana_rbpf::{vm::{EbpfVm, Config}, syscalls::bpf_trace_printf, user_error::UserError};
>>>>>>> c6354546
    ///
    /// // This program was compiled with clang, from a C program containing the following single
    /// // instruction: `return bpf_trace_printk("foo %c %c %c\n", 10, 1, 2, 3);`
    /// let prog = &[
    ///     0x18, 0x01, 0x00, 0x00, 0x00, 0x00, 0x00, 0x00, // load 0 as u64 into r1 (That would be
    ///     0x00, 0x00, 0x00, 0x00, 0x00, 0x00, 0x00, 0x00, // replaced by tc by the address of
    ///                                                     // the format string, in the .map
    ///                                                     // section of the ELF file).
    ///     0xb7, 0x02, 0x00, 0x00, 0x0a, 0x00, 0x00, 0x00, // mov r2, 10
    ///     0xb7, 0x03, 0x00, 0x00, 0x01, 0x00, 0x00, 0x00, // mov r3, 1
    ///     0xb7, 0x04, 0x00, 0x00, 0x02, 0x00, 0x00, 0x00, // mov r4, 2
    ///     0xb7, 0x05, 0x00, 0x00, 0x03, 0x00, 0x00, 0x00, // mov r5, 3
    ///     0x85, 0x00, 0x00, 0x00, 0x06, 0x00, 0x00, 0x00, // call syscall with key 6
    ///     0x95, 0x00, 0x00, 0x00, 0x00, 0x00, 0x00, 0x00  // exit
    /// ];
    ///
    /// // Instantiate a VM.
<<<<<<< HEAD
    /// let executable = Executable::<UserError>::from_text_bytes(prog, None).unwrap();
    /// let mut vm = EbpfVm::<UserError, DefaultInstructionMeter>::new(executable.as_ref(), &[], &[]).unwrap();
=======
    /// let executable = EbpfVm::<UserError>::create_executable_from_text_bytes(prog, None).unwrap();
    /// let mut vm = EbpfVm::<UserError>::new(executable.as_ref(), Config::default()).unwrap();
>>>>>>> c6354546
    ///
    /// // Register a syscall.
    /// // On running the program this syscall will print the content of registers r3, r4 and r5 to
    /// // standard output.
    /// vm.register_syscall(6, Syscall::Function(bpf_trace_printf::<UserError>)).unwrap();
    /// ```
    pub fn register_syscall(
        &mut self,
        key: u32,
        syscall: Syscall<'a, E>,
    ) -> Result<(), EbpfError<E>> {
        self.syscalls.insert(key, syscall);
        Ok(())
    }

    /// Register a user-defined syscall function in order to use it later from within
    /// the eBPF program.  Normally syscall functions are referred to by an index. (See syscalls)
    /// but this function takes the name of the function.  The name is then hashed into a 32 bit
    /// number and used in the `call` instructions imm field.  If calling `set_elf` then
    /// the elf's relocations must reference this symbol using the same name.  This can usually be
    /// achieved by building the elf with unresolved symbols (think `extern foo(void)`).  If
    /// providing a program directly via `set_program` then any `call` instructions must already
    /// have the hash of the symbol name in its imm field.  To generate the correct hash of the
    /// symbol name use `ebpf::syscalls::hash_symbol_name`.
    pub fn register_syscall_ex(
        &mut self,
        name: &str,
        syscall: Syscall<'a, E>,
    ) -> Result<(), EbpfError<E>> {
        self.syscalls
            .insert(ebpf::hash_symbol_name(name.as_bytes()), syscall);
        Ok(())
    }

    /// Execute the program loaded, with the given packet data.
    ///
    /// Warning: The program is executed without limiting the number of
    /// instructions that can be executed
    ///
    /// # Examples
    ///
    /// ```
<<<<<<< HEAD
    /// use solana_rbpf::{vm::{Executable, EbpfVm, DefaultInstructionMeter}, user_error::UserError};
=======
    /// use solana_rbpf::{vm::{EbpfVm, Config}, user_error::UserError};
>>>>>>> c6354546
    ///
    /// let prog = &[
    ///     0x95, 0x00, 0x00, 0x00, 0x00, 0x00, 0x00, 0x00  // exit
    /// ];
    /// let mem = &mut [
    ///     0xaa, 0xbb, 0x11, 0x22, 0xcc, 0xdd
    /// ];
    ///
    /// // Instantiate a VM.
<<<<<<< HEAD
    /// let executable = Executable::<UserError>::from_text_bytes(prog, None).unwrap();
    /// let mut vm = EbpfVm::<UserError, DefaultInstructionMeter>::new(executable.as_ref(), mem, &[]).unwrap();
=======
    /// let executable = EbpfVm::<UserError>::create_executable_from_text_bytes(prog, None).unwrap();
    /// let mut vm = EbpfVm::<UserError>::new(executable.as_ref(), Config::default()).unwrap();
>>>>>>> c6354546
    ///
    /// // Provide a reference to the packet data.
    /// let res = vm.execute_program_interpreted(&mut DefaultInstructionMeter {}).unwrap();
    /// assert_eq!(res, 0);
    /// ```
    pub fn execute_program_interpreted(&mut self, instruction_meter: &mut I) -> ProgramResult<E> {
        let initial_insn_count = instruction_meter.get_remaining();
        let result = self.execute_program_interpreted_inner(instruction_meter);
        instruction_meter.consume(self.last_insn_count);
        self.total_insn_count = initial_insn_count - instruction_meter.get_remaining();
        result
    }

    #[rustfmt::skip]
    fn execute_program_interpreted_inner(
        &mut self,
        instruction_meter: &mut I,
    ) -> ProgramResult<E> {
        const U32MAX: u64 = u32::MAX as u64;

<<<<<<< HEAD
=======
        let mut frames = CallFrames::new(self.config.max_call_depth, self.config.stack_frame_size);
        let mut ro_regions = Vec::new();
        let mut rw_regions = Vec::new();
        ro_regions.extend_from_slice(granted_ro_regions);
        ro_regions.extend_from_slice(granted_rw_regions);
        rw_regions.extend_from_slice(granted_rw_regions);
        for ptr in frames.get_stacks() {
            ro_regions.push(ptr.clone());
            rw_regions.push(ptr.clone());
        }

        ro_regions.push(MemoryRegion::new_from_slice(&mem, ebpf::MM_INPUT_START));
        rw_regions.push(MemoryRegion::new_from_slice(&mem, ebpf::MM_INPUT_START));

        if let Ok(sections) = self.executable.get_ro_sections() {
            let regions: Vec<_> = sections
                .iter()
                .map(|(addr, slice)| MemoryRegion::new_from_slice(slice, *addr))
                .collect();
            ro_regions.extend(regions);
        };
        let entry = self.executable.get_entrypoint_instruction_offset()?;
        let (prog_addr, prog) = self.executable.get_text_bytes()?;
        ro_regions.push(MemoryRegion::new_from_slice(prog, prog_addr));

        // Sort regions by addr_vm for binary search
        ro_regions.sort_by(|a, b| a.addr_vm.cmp(&b.addr_vm));
        rw_regions.sort_by(|a, b| a.addr_vm.cmp(&b.addr_vm));

>>>>>>> c6354546
        // R1 points to beginning of input memory, R10 to the stack of the first frame
        let mut reg: [u64; 11] = [0, 0, 0, 0, 0, 0, 0, 0, 0, 0, self.frames.get_stack_top()];

        if self.memory_mapping.map::<UserError>(AccessType::Store, ebpf::MM_INPUT_START, 1).is_ok() {
            reg[1] = ebpf::MM_INPUT_START;
        }

        // Check trace logging outside the instruction loop, saves ~30%
        let insn_trace = log_enabled!(log::Level::Trace);

        // Loop on instructions
        let entry = self.executable.get_entrypoint_instruction_offset()?;
        let mut next_pc: usize = entry;
        let mut remaining_insn_count = instruction_meter.get_remaining();
        let initial_insn_count = remaining_insn_count;
        self.last_insn_count = 0;
        while next_pc * ebpf::INSN_SIZE + ebpf::INSN_SIZE <= self.prog.len() {
            let pc = next_pc;
            next_pc += 1;
            let insn = ebpf::get_insn_unchecked(self.prog, pc);
            let dst = insn.dst as usize;
            let src = insn.src as usize;
            self.last_insn_count += 1;

            if insn_trace {
                trace!(
                    "    BPF: {:5?} {:016x?} frame {:?} pc {:4?} {}",
                    self.last_insn_count,
                    reg,
                    self.frames.get_frame_index(),
                    pc + ebpf::ELF_INSN_DUMP_OFFSET,
                    disassembler::to_insn_vec(&self.prog[pc * ebpf::INSN_SIZE..])[0].desc
                );
            }

            match insn.opc {

                // BPF_LD class
                // Since this pointer is constant, and since we already know it (ebpf::MM_INPUT_START), do not
                // bother re-fetching it, just use ebpf::MM_INPUT_START already.
                ebpf::LD_ABS_B   => {
                    let vm_addr = ebpf::MM_INPUT_START.saturating_add((insn.imm as u32) as u64);
                    let host_ptr = translate_memory_access!(self, vm_addr, AccessType::Load, pc, u8);
                    reg[0] = unsafe { *host_ptr as u64 };
                },
                ebpf::LD_ABS_H   =>  {
                    let vm_addr = ebpf::MM_INPUT_START.saturating_add((insn.imm as u32) as u64);
                    let host_ptr = translate_memory_access!(self, vm_addr, AccessType::Load, pc, u16);
                    reg[0] = unsafe { *host_ptr as u64 };
                },
                ebpf::LD_ABS_W   => {
                    let vm_addr = ebpf::MM_INPUT_START.saturating_add((insn.imm as u32) as u64);
                    let host_ptr = translate_memory_access!(self, vm_addr, AccessType::Load, pc, u32);
                    reg[0] = unsafe { *host_ptr as u64 };
                },
                ebpf::LD_ABS_DW  => {
                    let vm_addr = ebpf::MM_INPUT_START.saturating_add((insn.imm as u32) as u64);
                    let host_ptr = translate_memory_access!(self, vm_addr, AccessType::Load, pc, u64);
                    reg[0] = unsafe { *host_ptr as u64 };
                },
                ebpf::LD_IND_B   => {
                    let vm_addr = ebpf::MM_INPUT_START.saturating_add(reg[src]).saturating_add((insn.imm as u32) as u64);
                    let host_ptr = translate_memory_access!(self, vm_addr, AccessType::Load, pc, u8);
                    reg[0] = unsafe { *host_ptr as u64 };
                },
                ebpf::LD_IND_H   => {
                    let vm_addr = ebpf::MM_INPUT_START.saturating_add(reg[src]).saturating_add((insn.imm as u32) as u64);
                    let host_ptr = translate_memory_access!(self, vm_addr, AccessType::Load, pc, u16);
                    reg[0] = unsafe { *host_ptr as u64 };
                },
                ebpf::LD_IND_W   => {
                    let vm_addr = ebpf::MM_INPUT_START.saturating_add(reg[src]).saturating_add((insn.imm as u32) as u64);
                    let host_ptr = translate_memory_access!(self, vm_addr, AccessType::Load, pc, u32);
                    reg[0] = unsafe { *host_ptr as u64 };
                },
                ebpf::LD_IND_DW  => {
                    let vm_addr = ebpf::MM_INPUT_START.saturating_add(reg[src]).saturating_add((insn.imm as u32) as u64);
                    let host_ptr = translate_memory_access!(self, vm_addr, AccessType::Load, pc, u64);
                    reg[0] = unsafe { *host_ptr as u64 };
                },

                ebpf::LD_DW_IMM  => {
                    let next_insn = ebpf::get_insn(self.prog, next_pc);
                    next_pc += 1;
                    reg[dst] = (insn.imm as u32) as u64 + ((next_insn.imm as u64) << 32);
                },

                // BPF_LDX class
                ebpf::LD_B_REG   => {
                    let vm_addr = (reg[src] as i64).saturating_add(insn.off as i64) as u64;
                    let host_ptr = translate_memory_access!(self, vm_addr, AccessType::Load, pc, u8);
                    reg[dst] = unsafe { *host_ptr as u64 };
                },
                ebpf::LD_H_REG   => {
                    let vm_addr = (reg[src] as i64).saturating_add(insn.off as i64) as u64;
                    let host_ptr = translate_memory_access!(self, vm_addr, AccessType::Load, pc, u16);
                    reg[dst] = unsafe { *host_ptr as u64 };
                },
                ebpf::LD_W_REG   => {
                    let vm_addr = (reg[src] as i64).saturating_add(insn.off as i64) as u64;
                    let host_ptr = translate_memory_access!(self, vm_addr, AccessType::Load, pc, u32);
                    reg[dst] = unsafe { *host_ptr as u64 };
                },
                ebpf::LD_DW_REG  => {
                    let vm_addr = (reg[src] as i64).saturating_add(insn.off as i64) as u64;
                    let host_ptr = translate_memory_access!(self, vm_addr, AccessType::Load, pc, u64);
                    reg[dst] = unsafe { *host_ptr as u64 };
                },

                // BPF_ST class
                ebpf::ST_B_IMM   => {
                    let vm_addr = (reg[dst] as i64).saturating_add( insn.off as i64) as u64;
                    let host_ptr = translate_memory_access!(self, vm_addr, AccessType::Store, pc, u8);
                    unsafe { *host_ptr = insn.imm as u8 };
                },
                ebpf::ST_H_IMM   => {
                    let vm_addr = (reg[dst] as i64).saturating_add(insn.off as i64) as u64;
                    let host_ptr = translate_memory_access!(self, vm_addr, AccessType::Store, pc, u16);
                    unsafe { *host_ptr = insn.imm as u16 };
                },
                ebpf::ST_W_IMM   => {
                    let vm_addr = (reg[dst] as i64).saturating_add(insn.off as i64) as u64;
                    let host_ptr = translate_memory_access!(self, vm_addr, AccessType::Store, pc, u32);
                    unsafe { *host_ptr = insn.imm as u32 };
                },
                ebpf::ST_DW_IMM  => {
                    let vm_addr = (reg[dst] as i64).saturating_add(insn.off as i64) as u64;
                    let host_ptr = translate_memory_access!(self, vm_addr, AccessType::Store, pc, u64);
                    unsafe { *host_ptr = insn.imm as u64 };
                },

                // BPF_STX class
                ebpf::ST_B_REG   => {
                    let vm_addr = (reg[dst] as i64).saturating_add(insn.off as i64) as u64;
                    let host_ptr = translate_memory_access!(self, vm_addr, AccessType::Store, pc, u8);
                    unsafe { *host_ptr = reg[src] as u8 };
                },
                ebpf::ST_H_REG   => {
                    let vm_addr = (reg[dst] as i64).saturating_add(insn.off as i64) as u64;
                    let host_ptr = translate_memory_access!(self, vm_addr, AccessType::Store, pc, u16);
                    unsafe { *host_ptr = reg[src] as u16 };
                },
                ebpf::ST_W_REG   => {
                    let vm_addr = (reg[dst] as i64).saturating_add(insn.off as i64) as u64;
                    let host_ptr = translate_memory_access!(self, vm_addr, AccessType::Store, pc, u32);
                    unsafe { *host_ptr = reg[src] as u32 };
                },
                ebpf::ST_DW_REG  => {
                    let vm_addr = (reg[dst] as i64).saturating_add(insn.off as i64) as u64;
                    let host_ptr = translate_memory_access!(self, vm_addr, AccessType::Store, pc, u64);
                    unsafe { *host_ptr = reg[src] as u64 };
                },

                // BPF_ALU class
                ebpf::ADD32_IMM  => reg[dst] = (reg[dst] as i32).wrapping_add(insn.imm)          as u64,
                ebpf::ADD32_REG  => reg[dst] = (reg[dst] as i32).wrapping_add(reg[src] as i32)   as u64,
                ebpf::SUB32_IMM  => reg[dst] = (reg[dst] as i32).wrapping_sub(insn.imm)          as u64,
                ebpf::SUB32_REG  => reg[dst] = (reg[dst] as i32).wrapping_sub(reg[src] as i32)   as u64,
                ebpf::MUL32_IMM  => reg[dst] = (reg[dst] as i32).wrapping_mul(insn.imm)          as u64,
                ebpf::MUL32_REG  => reg[dst] = (reg[dst] as i32).wrapping_mul(reg[src] as i32)   as u64,
                ebpf::DIV32_IMM  => reg[dst] = (reg[dst] as u32 / insn.imm as u32)               as u64,
                ebpf::DIV32_REG  => {
                    if reg[src] as u32 == 0 {
                        return Err(EbpfError::DivideByZero(pc + ebpf::ELF_INSN_DUMP_OFFSET));
                    }
                                    reg[dst] = (reg[dst] as u32 / reg[src] as u32)               as u64;
                },
                ebpf::OR32_IMM   =>   reg[dst] = (reg[dst] as u32             | insn.imm as u32) as u64,
                ebpf::OR32_REG   =>   reg[dst] = (reg[dst] as u32             | reg[src] as u32) as u64,
                ebpf::AND32_IMM  =>   reg[dst] = (reg[dst] as u32             & insn.imm as u32) as u64,
                ebpf::AND32_REG  =>   reg[dst] = (reg[dst] as u32             & reg[src] as u32) as u64,
                ebpf::LSH32_IMM  =>   reg[dst] = (reg[dst] as u32).wrapping_shl(insn.imm as u32) as u64,
                ebpf::LSH32_REG  =>   reg[dst] = (reg[dst] as u32).wrapping_shl(reg[src] as u32) as u64,
                ebpf::RSH32_IMM  =>   reg[dst] = (reg[dst] as u32).wrapping_shr(insn.imm as u32) as u64,
                ebpf::RSH32_REG  =>   reg[dst] = (reg[dst] as u32).wrapping_shr(reg[src] as u32) as u64,
                ebpf::NEG32      => { reg[dst] = (reg[dst] as i32).wrapping_neg()                as u64; reg[dst] &= U32MAX; },
                ebpf::MOD32_IMM  =>   reg[dst] = (reg[dst] as u32             % insn.imm as u32) as u64,
                ebpf::MOD32_REG  => {
                    if reg[src] as u32 == 0 {
                        return Err(EbpfError::DivideByZero(pc + ebpf::ELF_INSN_DUMP_OFFSET));
                    }
                                      reg[dst] = (reg[dst] as u32            % reg[src]  as u32) as u64;
                },
                ebpf::XOR32_IMM  =>   reg[dst] = (reg[dst] as u32            ^ insn.imm  as u32) as u64,
                ebpf::XOR32_REG  =>   reg[dst] = (reg[dst] as u32            ^ reg[src]  as u32) as u64,
                ebpf::MOV32_IMM  =>   reg[dst] = insn.imm  as u32                                as u64,
                ebpf::MOV32_REG  =>   reg[dst] = (reg[src] as u32)                               as u64,
                ebpf::ARSH32_IMM => { reg[dst] = (reg[dst] as i32).wrapping_shr(insn.imm as u32) as u64; reg[dst] &= U32MAX; },
                ebpf::ARSH32_REG => { reg[dst] = (reg[dst] as i32).wrapping_shr(reg[src] as u32) as u64; reg[dst] &= U32MAX; },
                ebpf::LE         => {
                    reg[dst] = match insn.imm {
                        16 => (reg[dst] as u16).to_le() as u64,
                        32 => (reg[dst] as u32).to_le() as u64,
                        64 =>  reg[dst].to_le(),
                        _  => return Err(EbpfError::UnsupportedInstruction(pc + ebpf::ELF_INSN_DUMP_OFFSET)),
                    };
                },
                ebpf::BE         => {
                    reg[dst] = match insn.imm {
                        16 => (reg[dst] as u16).to_be() as u64,
                        32 => (reg[dst] as u32).to_be() as u64,
                        64 =>  reg[dst].to_be(),
                        _  => return Err(EbpfError::UnsupportedInstruction(pc + ebpf::ELF_INSN_DUMP_OFFSET)),
                    };
                },

                // BPF_ALU64 class
                ebpf::ADD64_IMM  => reg[dst] = reg[dst].wrapping_add(insn.imm as u64),
                ebpf::ADD64_REG  => reg[dst] = reg[dst].wrapping_add(reg[src]),
                ebpf::SUB64_IMM  => reg[dst] = reg[dst].wrapping_sub(insn.imm as u64),
                ebpf::SUB64_REG  => reg[dst] = reg[dst].wrapping_sub(reg[src]),
                ebpf::MUL64_IMM  => reg[dst] = reg[dst].wrapping_mul(insn.imm as u64),
                ebpf::MUL64_REG  => reg[dst] = reg[dst].wrapping_mul(reg[src]),
                ebpf::DIV64_IMM  => reg[dst] /= insn.imm as u64,
                ebpf::DIV64_REG  => {
                    if reg[src] == 0 {
                        return Err(EbpfError::DivideByZero(pc + ebpf::ELF_INSN_DUMP_OFFSET));
                    }
                    reg[dst] /= reg[src];
                },
                ebpf::OR64_IMM   => reg[dst] |=  insn.imm as u64,
                ebpf::OR64_REG   => reg[dst] |=  reg[src],
                ebpf::AND64_IMM  => reg[dst] &=  insn.imm as u64,
                ebpf::AND64_REG  => reg[dst] &=  reg[src],
                ebpf::LSH64_IMM  => reg[dst] <<= insn.imm as u64,
                ebpf::LSH64_REG  => reg[dst] = reg[dst].wrapping_shl(reg[src] as u32),
                ebpf::RSH64_IMM  => reg[dst] >>= insn.imm as u64,
                ebpf::RSH64_REG  => reg[dst] = (reg[dst] as u64).wrapping_shr(reg[src] as u32),
                ebpf::NEG64      => reg[dst] = -(reg[dst] as i64) as u64,
                ebpf::MOD64_IMM  => reg[dst] %= insn.imm  as u64,
                ebpf::MOD64_REG  => {
                    if reg[src] == 0 {
                        return Err(EbpfError::DivideByZero(pc + ebpf::ELF_INSN_DUMP_OFFSET));
                    }
                                    reg[dst] %= reg[src];
                },
                ebpf::XOR64_IMM  => reg[dst] ^= insn.imm  as u64,
                ebpf::XOR64_REG  => reg[dst] ^= reg[src],
                ebpf::MOV64_IMM  => reg[dst] =  insn.imm  as u64,
                ebpf::MOV64_REG  => reg[dst] =  reg[src],
                ebpf::ARSH64_IMM => reg[dst] = (reg[dst]  as i64 >> insn.imm) as u64,
                ebpf::ARSH64_REG => reg[dst] = (reg[dst] as i64).wrapping_shr(reg[src] as u32) as u64,

                // BPF_JMP class
                ebpf::JA         =>                                            next_pc = (next_pc as isize + insn.off as isize) as usize,
                ebpf::JEQ_IMM    => if  reg[dst] == insn.imm as u64          { next_pc = (next_pc as isize + insn.off as isize) as usize; },
                ebpf::JEQ_REG    => if  reg[dst] == reg[src]                 { next_pc = (next_pc as isize + insn.off as isize) as usize; },
                ebpf::JGT_IMM    => if  reg[dst] >  insn.imm as u64          { next_pc = (next_pc as isize + insn.off as isize) as usize; },
                ebpf::JGT_REG    => if  reg[dst] >  reg[src]                 { next_pc = (next_pc as isize + insn.off as isize) as usize; },
                ebpf::JGE_IMM    => if  reg[dst] >= insn.imm as u64          { next_pc = (next_pc as isize + insn.off as isize) as usize; },
                ebpf::JGE_REG    => if  reg[dst] >= reg[src]                 { next_pc = (next_pc as isize + insn.off as isize) as usize; },
                ebpf::JLT_IMM    => if  reg[dst] <  insn.imm as u64          { next_pc = (next_pc as isize + insn.off as isize) as usize; },
                ebpf::JLT_REG    => if  reg[dst] <  reg[src]                 { next_pc = (next_pc as isize + insn.off as isize) as usize; },
                ebpf::JLE_IMM    => if  reg[dst] <= insn.imm as u64          { next_pc = (next_pc as isize + insn.off as isize) as usize; },
                ebpf::JLE_REG    => if  reg[dst] <= reg[src]                 { next_pc = (next_pc as isize + insn.off as isize) as usize; },
                ebpf::JSET_IMM   => if  reg[dst] &  insn.imm as u64 != 0     { next_pc = (next_pc as isize + insn.off as isize) as usize; },
                ebpf::JSET_REG   => if  reg[dst] &  reg[src]        != 0     { next_pc = (next_pc as isize + insn.off as isize) as usize; },
                ebpf::JNE_IMM    => if  reg[dst] != insn.imm as u64          { next_pc = (next_pc as isize + insn.off as isize) as usize; },
                ebpf::JNE_REG    => if  reg[dst] != reg[src]                 { next_pc = (next_pc as isize + insn.off as isize) as usize; },
                ebpf::JSGT_IMM   => if  reg[dst] as i64 >   insn.imm  as i64 { next_pc = (next_pc as isize + insn.off as isize) as usize; },
                ebpf::JSGT_REG   => if  reg[dst] as i64 >   reg[src]  as i64 { next_pc = (next_pc as isize + insn.off as isize) as usize; },
                ebpf::JSGE_IMM   => if  reg[dst] as i64 >=  insn.imm  as i64 { next_pc = (next_pc as isize + insn.off as isize) as usize; },
                ebpf::JSGE_REG   => if  reg[dst] as i64 >=  reg[src] as i64  { next_pc = (next_pc as isize + insn.off as isize) as usize; },
                ebpf::JSLT_IMM   => if (reg[dst] as i64) <  insn.imm  as i64 { next_pc = (next_pc as isize + insn.off as isize) as usize; },
                ebpf::JSLT_REG   => if (reg[dst] as i64) <  reg[src] as i64  { next_pc = (next_pc as isize + insn.off as isize) as usize; },
                ebpf::JSLE_IMM   => if (reg[dst] as i64) <= insn.imm  as i64 { next_pc = (next_pc as isize + insn.off as isize) as usize; },
                ebpf::JSLE_REG   => if (reg[dst] as i64) <= reg[src] as i64  { next_pc = (next_pc as isize + insn.off as isize) as usize; },

                ebpf::CALL_REG   => {
                    let target_address = reg[insn.imm as usize];
                    reg[ebpf::STACK_REG] =
                        self.frames.push(&reg[ebpf::FIRST_SCRATCH_REG..ebpf::FIRST_SCRATCH_REG + ebpf::SCRATCH_REGS], next_pc)?;
                    if target_address < ebpf::MM_PROGRAM_START {
                        return Err(EbpfError::CallOutsideTextSegment(pc + ebpf::ELF_INSN_DUMP_OFFSET, reg[insn.imm as usize]));
                    }
                    next_pc = Self::check_pc(self.prog_addr, &self.prog, pc, (target_address - self.prog_addr) as usize / ebpf::INSN_SIZE)?;
                },

                // Do not delegate the check to the verifier, since registered functions can be
                // changed after the program has been verified.
                ebpf::CALL_IMM => {
                    if let Some(syscall) = self.syscalls.get_mut(&(insn.imm as u32)) {
                        let _ = instruction_meter.consume(self.last_insn_count);
                        self.last_insn_count = 0;
                        reg[0] = match syscall {
                            Syscall::Function(syscall) => syscall(
                                reg[1],
                                reg[2],
                                reg[3],
                                reg[4],
                                reg[5],
                                &self.memory_mapping,
                            )?,
                            Syscall::Object(syscall) => syscall.call(
                                reg[1],
                                reg[2],
                                reg[3],
                                reg[4],
                                reg[5],
                                &self.memory_mapping,
                            )?,
                        };
                        remaining_insn_count = instruction_meter.get_remaining();
                    } else if let Some(new_pc) = self.executable.lookup_bpf_call(insn.imm as u32) {
                        // make BPF to BPF call
                        reg[ebpf::STACK_REG] = self.frames.push(
                            &reg[ebpf::FIRST_SCRATCH_REG
                                ..ebpf::FIRST_SCRATCH_REG + ebpf::SCRATCH_REGS],
                            next_pc,
                        )?;
                        next_pc = Self::check_pc(self.prog_addr, &self.prog, pc, *new_pc)?;
                    } else {
                        self.executable.report_unresolved_symbol(pc)?;
                    }
                }

                ebpf::EXIT => {
                    match self.frames.pop::<E>() {
                        Ok((saved_reg, stack_ptr, ptr)) => {
                            // Return from BPF to BPF call
                            reg[ebpf::FIRST_SCRATCH_REG
                                ..ebpf::FIRST_SCRATCH_REG + ebpf::SCRATCH_REGS]
                                .copy_from_slice(&saved_reg);
                            reg[ebpf::STACK_REG] = stack_ptr;
                            next_pc = Self::check_pc(self.prog_addr, &self.prog, pc, ptr)?;
                        }
                        _ => {
                            debug!("BPF instructions executed: {:?}", self.last_insn_count);
                            debug!(
<<<<<<< HEAD
                                "Max frame depth reached: {:?}",
                                self.frames.get_max_frame_index()
=======
                                "Max call depth reached: {:?}",
                                frames.get_max_frame_index()
>>>>>>> c6354546
                            );
                            return Ok(reg[0]);
                        }
                    }
                }
                _ => return Err(EbpfError::UnsupportedInstruction(pc + ebpf::ELF_INSN_DUMP_OFFSET)),
            }
            if self.last_insn_count >= remaining_insn_count {
                return Err(EbpfError::ExceededMaxInstructions(pc + 1 + ebpf::ELF_INSN_DUMP_OFFSET, initial_insn_count));
            }
        }

        Err(EbpfError::ExecutionOverrun(
            next_pc + ebpf::ELF_INSN_DUMP_OFFSET,
        ))
    }

    fn check_pc(
        prog_addr: u64,
        prog: &[u8],
        current_pc: usize,
        new_pc: usize,
    ) -> Result<usize, EbpfError<E>> {
        let offset =
            new_pc
                .checked_mul(ebpf::INSN_SIZE)
                .ok_or(EbpfError::CallOutsideTextSegment(
                    current_pc + ebpf::ELF_INSN_DUMP_OFFSET,
                    prog_addr + (new_pc * ebpf::INSN_SIZE) as u64,
                ))?;
        let _ =
            prog.get(offset..offset + ebpf::INSN_SIZE)
                .ok_or(EbpfError::CallOutsideTextSegment(
                    current_pc + ebpf::ELF_INSN_DUMP_OFFSET,
                    prog_addr + (new_pc * ebpf::INSN_SIZE) as u64,
                ))?;
        Ok(new_pc)
    }

    /// JIT-compile the loaded program. No argument required for this.
    ///
    /// If using syscall functions, be sure to register them into the VM before calling this
    /// function.
    ///
    /// # Examples
    ///
    /// ```
<<<<<<< HEAD
    /// use solana_rbpf::{vm::{Executable, EbpfVm, DefaultInstructionMeter}, user_error::UserError};
=======
    /// use solana_rbpf::{vm::{EbpfVm, Config}, user_error::UserError};
>>>>>>> c6354546
    ///
    /// let prog = &[
    ///     0x95, 0x00, 0x00, 0x00, 0x00, 0x00, 0x00, 0x00  // exit
    /// ];
    ///
    /// // Instantiate a VM.
<<<<<<< HEAD
    /// let executable = Executable::<UserError>::from_text_bytes(prog, None).unwrap();
    /// let mut vm = EbpfVm::<UserError, DefaultInstructionMeter>::new(executable.as_ref(), &[], &[]).unwrap();
=======
    /// let executable = EbpfVm::<UserError>::create_executable_from_text_bytes(prog, None).unwrap();
    /// let mut vm = EbpfVm::<UserError>::new(executable.as_ref(), Config::default()).unwrap();
>>>>>>> c6354546
    ///
    /// # #[cfg(not(windows))]
    /// vm.jit_compile();
    /// ```
    pub fn jit_compile(&mut self) -> Result<(), EbpfError<E>> {
<<<<<<< HEAD
        let compiled_prog = jit::compile::<E, I>(self.prog, self.executable, &self.syscalls, true)?;
        let mut jit_arg: Vec<*const u8> = vec![
            std::ptr::null();
            std::mem::size_of::<JitProgramArgument>()
                / std::mem::size_of::<*const u8>()
                + compiled_prog.instruction_addresses.len()
        ];
        unsafe {
            libc::memcpy(
                jit_arg.as_mut_ptr() as _,
                std::mem::transmute::<_, _>(&self.memory_mapping),
                std::mem::size_of::<MemoryMapping>(),
            );
        }
        jit_arg[2..].copy_from_slice(&compiled_prog.instruction_addresses[..]);
        self.compiled_prog_and_arg = Some(JitProgramAndArgument {
            program: compiled_prog,
            argument: jit_arg,
        });
=======
        let prog = {
            if self.executable.get_ro_sections().is_ok() {
                return Err(EbpfError::ReadOnlyDataUnsupported);
            }
            let (_, bytes) = self.executable.get_text_bytes()?;
            bytes
        };

        self.jit = Some(jit::compile(prog, &self.syscalls, self.config)?);
>>>>>>> c6354546
        Ok(())
    }

    /// Execute the previously JIT-compiled program, with the given packet data in a manner
    /// very similar to `execute_program_interpreted()`.
    ///
    /// # Safety
    ///
    /// **WARNING:** JIT-compiled assembly code is not safe. It may be wise to check that
    /// the program works with the interpreter before running the JIT-compiled version of it.
    ///
    /// For this reason the function should be called from within an `unsafe` bloc.
    ///
    pub unsafe fn execute_program_jit(&mut self, instruction_meter: &mut I) -> ProgramResult<E> {
        let reg1 = if self
            .memory_mapping
            .map::<UserError>(AccessType::Store, ebpf::MM_INPUT_START, 1)
            .is_ok()
        {
            ebpf::MM_INPUT_START
        } else {
            0
        };
        let compiled_prog_and_arg = self
            .compiled_prog_and_arg
            .as_ref()
            .ok_or(EbpfError::JITNotCompiled)?;
        let initial_insn_count = instruction_meter.get_remaining();
        let result: ProgramResult<E> = Ok(0);
        self.last_insn_count = (compiled_prog_and_arg.program.main)(
            &result,
            reg1,
            &*(compiled_prog_and_arg.argument.as_ptr() as *const JitProgramArgument),
            instruction_meter,
        )
        .max(0) as u64;
        let remaining_insn_count = instruction_meter.get_remaining();
        self.total_insn_count = remaining_insn_count - self.last_insn_count;
        instruction_meter.consume(self.total_insn_count);
        self.total_insn_count += initial_insn_count - remaining_insn_count;
        match result {
            Err(EbpfError::ExceededMaxInstructions(pc, _)) => {
                Err(EbpfError::ExceededMaxInstructions(pc, initial_insn_count))
            }
            x => x,
        }
    }
}<|MERGE_RESOLUTION|>--- conflicted
+++ resolved
@@ -1,4 +1,4 @@
-// Ddeerived from uBPF <https://github.com/iovisor/ubpf>
+// Derived from uBPF <https://github.com/iovisor/ubpf>
 // Copyright 2015 Big Switch Networks, Inc
 //      (uBPF: VM architecture, parts of the interpreter, originally in C)
 // Copyright 2016 6WIND S.A. <quentin.monnet@6wind.com>
@@ -155,11 +155,7 @@
 /// # Examples
 ///
 /// ```
-<<<<<<< HEAD
-/// use solana_rbpf::{vm::{Executable, EbpfVm, DefaultInstructionMeter}, user_error::UserError};
-=======
-/// use solana_rbpf::{vm::{EbpfVm, Config}, user_error::UserError};
->>>>>>> c6354546
+/// use solana_rbpf::{vm::{Config, Executable, EbpfVm, DefaultInstructionMeter}, user_error::UserError};
 ///
 /// let prog = &[
 ///     0x95, 0x00, 0x00, 0x00, 0x00, 0x00, 0x00, 0x00  // exit
@@ -169,13 +165,8 @@
 /// ];
 ///
 /// // Instantiate a VM.
-<<<<<<< HEAD
 /// let executable = Executable::<UserError>::from_text_bytes(prog, None).unwrap();
-/// let mut vm = EbpfVm::<UserError, DefaultInstructionMeter>::new(executable.as_ref(), mem, &[]).unwrap();
-=======
-/// let executable = EbpfVm::<UserError>::create_executable_from_text_bytes(prog, None).unwrap();
-/// let mut vm = EbpfVm::<UserError>::new(executable.as_ref(), Config::default()).unwrap();
->>>>>>> c6354546
+/// let mut vm = EbpfVm::<UserError, DefaultInstructionMeter>::new(executable.as_ref(), Config::default(), mem, &[]).unwrap();
 ///
 /// // Provide a reference to the packet data.
 /// let res = vm.execute_program_interpreted(&mut DefaultInstructionMeter {}).unwrap();
@@ -201,27 +192,23 @@
     /// # Examples
     ///
     /// ```
-<<<<<<< HEAD
-    /// use solana_rbpf::{vm::{Executable, EbpfVm, DefaultInstructionMeter}, user_error::UserError};
-=======
-    /// use solana_rbpf::{vm::{EbpfVm, Config}, user_error::UserError};
->>>>>>> c6354546
+    /// use solana_rbpf::{vm::{Config, Executable, EbpfVm, DefaultInstructionMeter}, user_error::UserError};
     ///
     /// let prog = &[
     ///     0x95, 0x00, 0x00, 0x00, 0x00, 0x00, 0x00, 0x00  // exit
     /// ];
     ///
     /// // Instantiate a VM.
-<<<<<<< HEAD
     /// let executable = Executable::<UserError>::from_text_bytes(prog, None).unwrap();
-    /// let mut vm = EbpfVm::<UserError, DefaultInstructionMeter>::new(executable.as_ref(), &[], &[]).unwrap();
+    /// let mut vm = EbpfVm::<UserError, DefaultInstructionMeter>::new(executable.as_ref(), Config::default(), &[], &[]).unwrap();
     /// ```
     pub fn new(
         executable: &'a dyn Executable<E>,
+        config: Config,
         mem: &[u8],
         granted_regions: &[MemoryRegion],
     ) -> Result<EbpfVm<'a, E, I>, EbpfError<E>> {
-        let frames = CallFrames::default();
+        let frames = CallFrames::new(config.max_call_depth, config.stack_frame_size);
         let stack_regions = frames.get_stacks();
         let const_data_regions: Vec<MemoryRegion> =
             if let Ok(sections) = executable.get_ro_sections() {
@@ -245,15 +232,6 @@
         ));
         let (prog_addr, prog) = executable.get_text_bytes()?;
         regions.push(MemoryRegion::new_from_slice(prog, prog_addr, false));
-=======
-    /// let executable = EbpfVm::<UserError>::create_executable_from_text_bytes(prog, None).unwrap();
-    /// let mut vm = EbpfVm::<UserError>::new(executable.as_ref(), Config::default()).unwrap();
-    /// ```
-    pub fn new(
-        executable: &'a dyn Executable<E>,
-        config: Config,
-    ) -> Result<EbpfVm<'a, E>, EbpfError<E>> {
->>>>>>> c6354546
         Ok(EbpfVm {
             executable,
             compiled_prog_and_arg: None,
@@ -283,11 +261,7 @@
     /// # Examples
     ///
     /// ```
-<<<<<<< HEAD
-    /// use solana_rbpf::{vm::{Executable, EbpfVm, Syscall, DefaultInstructionMeter}, syscalls::bpf_trace_printf, user_error::UserError};
-=======
-    /// use solana_rbpf::{vm::{EbpfVm, Config}, syscalls::bpf_trace_printf, user_error::UserError};
->>>>>>> c6354546
+    /// use solana_rbpf::{vm::{Config, Executable, EbpfVm, Syscall, DefaultInstructionMeter}, syscalls::bpf_trace_printf, user_error::UserError};
     ///
     /// // This program was compiled with clang, from a C program containing the following single
     /// // instruction: `return bpf_trace_printk("foo %c %c %c\n", 10, 1, 2, 3);`
@@ -305,13 +279,8 @@
     /// ];
     ///
     /// // Instantiate a VM.
-<<<<<<< HEAD
     /// let executable = Executable::<UserError>::from_text_bytes(prog, None).unwrap();
-    /// let mut vm = EbpfVm::<UserError, DefaultInstructionMeter>::new(executable.as_ref(), &[], &[]).unwrap();
-=======
-    /// let executable = EbpfVm::<UserError>::create_executable_from_text_bytes(prog, None).unwrap();
-    /// let mut vm = EbpfVm::<UserError>::new(executable.as_ref(), Config::default()).unwrap();
->>>>>>> c6354546
+    /// let mut vm = EbpfVm::<UserError, DefaultInstructionMeter>::new(executable.as_ref(), Config::default(), &[], &[]).unwrap();
     ///
     /// // Register a syscall.
     /// // On running the program this syscall will print the content of registers r3, r4 and r5 to
@@ -354,11 +323,7 @@
     /// # Examples
     ///
     /// ```
-<<<<<<< HEAD
-    /// use solana_rbpf::{vm::{Executable, EbpfVm, DefaultInstructionMeter}, user_error::UserError};
-=======
-    /// use solana_rbpf::{vm::{EbpfVm, Config}, user_error::UserError};
->>>>>>> c6354546
+    /// use solana_rbpf::{vm::{Config, Executable, EbpfVm, DefaultInstructionMeter}, user_error::UserError};
     ///
     /// let prog = &[
     ///     0x95, 0x00, 0x00, 0x00, 0x00, 0x00, 0x00, 0x00  // exit
@@ -368,13 +333,8 @@
     /// ];
     ///
     /// // Instantiate a VM.
-<<<<<<< HEAD
     /// let executable = Executable::<UserError>::from_text_bytes(prog, None).unwrap();
-    /// let mut vm = EbpfVm::<UserError, DefaultInstructionMeter>::new(executable.as_ref(), mem, &[]).unwrap();
-=======
-    /// let executable = EbpfVm::<UserError>::create_executable_from_text_bytes(prog, None).unwrap();
-    /// let mut vm = EbpfVm::<UserError>::new(executable.as_ref(), Config::default()).unwrap();
->>>>>>> c6354546
+    /// let mut vm = EbpfVm::<UserError, DefaultInstructionMeter>::new(executable.as_ref(), Config::default(), mem, &[]).unwrap();
     ///
     /// // Provide a reference to the packet data.
     /// let res = vm.execute_program_interpreted(&mut DefaultInstructionMeter {}).unwrap();
@@ -395,38 +355,6 @@
     ) -> ProgramResult<E> {
         const U32MAX: u64 = u32::MAX as u64;
 
-<<<<<<< HEAD
-=======
-        let mut frames = CallFrames::new(self.config.max_call_depth, self.config.stack_frame_size);
-        let mut ro_regions = Vec::new();
-        let mut rw_regions = Vec::new();
-        ro_regions.extend_from_slice(granted_ro_regions);
-        ro_regions.extend_from_slice(granted_rw_regions);
-        rw_regions.extend_from_slice(granted_rw_regions);
-        for ptr in frames.get_stacks() {
-            ro_regions.push(ptr.clone());
-            rw_regions.push(ptr.clone());
-        }
-
-        ro_regions.push(MemoryRegion::new_from_slice(&mem, ebpf::MM_INPUT_START));
-        rw_regions.push(MemoryRegion::new_from_slice(&mem, ebpf::MM_INPUT_START));
-
-        if let Ok(sections) = self.executable.get_ro_sections() {
-            let regions: Vec<_> = sections
-                .iter()
-                .map(|(addr, slice)| MemoryRegion::new_from_slice(slice, *addr))
-                .collect();
-            ro_regions.extend(regions);
-        };
-        let entry = self.executable.get_entrypoint_instruction_offset()?;
-        let (prog_addr, prog) = self.executable.get_text_bytes()?;
-        ro_regions.push(MemoryRegion::new_from_slice(prog, prog_addr));
-
-        // Sort regions by addr_vm for binary search
-        ro_regions.sort_by(|a, b| a.addr_vm.cmp(&b.addr_vm));
-        rw_regions.sort_by(|a, b| a.addr_vm.cmp(&b.addr_vm));
-
->>>>>>> c6354546
         // R1 points to beginning of input memory, R10 to the stack of the first frame
         let mut reg: [u64; 11] = [0, 0, 0, 0, 0, 0, 0, 0, 0, 0, self.frames.get_stack_top()];
 
@@ -756,13 +684,8 @@
                         _ => {
                             debug!("BPF instructions executed: {:?}", self.last_insn_count);
                             debug!(
-<<<<<<< HEAD
                                 "Max frame depth reached: {:?}",
                                 self.frames.get_max_frame_index()
-=======
-                                "Max call depth reached: {:?}",
-                                frames.get_max_frame_index()
->>>>>>> c6354546
                             );
                             return Ok(reg[0]);
                         }
@@ -810,31 +733,21 @@
     /// # Examples
     ///
     /// ```
-<<<<<<< HEAD
-    /// use solana_rbpf::{vm::{Executable, EbpfVm, DefaultInstructionMeter}, user_error::UserError};
-=======
-    /// use solana_rbpf::{vm::{EbpfVm, Config}, user_error::UserError};
->>>>>>> c6354546
+    /// use solana_rbpf::{vm::{Config, Executable, EbpfVm, DefaultInstructionMeter}, user_error::UserError};
     ///
     /// let prog = &[
     ///     0x95, 0x00, 0x00, 0x00, 0x00, 0x00, 0x00, 0x00  // exit
     /// ];
     ///
     /// // Instantiate a VM.
-<<<<<<< HEAD
     /// let executable = Executable::<UserError>::from_text_bytes(prog, None).unwrap();
-    /// let mut vm = EbpfVm::<UserError, DefaultInstructionMeter>::new(executable.as_ref(), &[], &[]).unwrap();
-=======
-    /// let executable = EbpfVm::<UserError>::create_executable_from_text_bytes(prog, None).unwrap();
-    /// let mut vm = EbpfVm::<UserError>::new(executable.as_ref(), Config::default()).unwrap();
->>>>>>> c6354546
+    /// let mut vm = EbpfVm::<UserError, DefaultInstructionMeter>::new(executable.as_ref(), Config::default(), &[], &[]).unwrap();
     ///
     /// # #[cfg(not(windows))]
     /// vm.jit_compile();
     /// ```
     pub fn jit_compile(&mut self) -> Result<(), EbpfError<E>> {
-<<<<<<< HEAD
-        let compiled_prog = jit::compile::<E, I>(self.prog, self.executable, &self.syscalls, true)?;
+        let compiled_prog = jit::compile::<E, I>(self.prog, self.executable, self.config, &self.syscalls, true)?;
         let mut jit_arg: Vec<*const u8> = vec![
             std::ptr::null();
             std::mem::size_of::<JitProgramArgument>()
@@ -853,17 +766,6 @@
             program: compiled_prog,
             argument: jit_arg,
         });
-=======
-        let prog = {
-            if self.executable.get_ro_sections().is_ok() {
-                return Err(EbpfError::ReadOnlyDataUnsupported);
-            }
-            let (_, bytes) = self.executable.get_text_bytes()?;
-            bytes
-        };
-
-        self.jit = Some(jit::compile(prog, &self.syscalls, self.config)?);
->>>>>>> c6354546
         Ok(())
     }
 
@@ -911,4 +813,5 @@
             x => x,
         }
     }
-}+}
+                                                                       
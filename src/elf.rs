--- conflicted
+++ resolved
@@ -285,11 +285,6 @@
     /// Compiled program and argument
     #[cfg(all(feature = "jit", not(target_os = "windows"), target_arch = "x86_64"))]
     compiled_program: Option<JitProgram<C>>,
-<<<<<<< HEAD
-    #[cfg(not(feature = "jit"))]
-    _marker: PhantomData<C>,
-=======
->>>>>>> 255e00cc
 }
 
 impl<C: ContextObject> Executable<C> {

//! This module relocates a BPF ELF

// Note: Typically ELF shared objects are loaded using the program headers and
// not the section headers.  Since we are leveraging the elfkit crate its much
// easier to use the section headers.  There are cases (reduced size, obfuscation)
// where the section headers may be removed from the ELF.  If that happens then
// this loader will need to be re-written to use the program headers instead.

extern crate elfkit;
extern crate num_traits;

use byteorder::{ByteOrder, LittleEndian, ReadBytesExt};
use ebpf;
use elf::num_traits::FromPrimitive;
use std::collections::HashMap;
use std::io::Cursor;
use std::io::{Error, ErrorKind};
use std::mem;
use std::str;

// For more information on the BPF instruction set:
// https://github.com/iovisor/bpf-docs/blob/master/eBPF.md

// msb                                                        lsb
// +------------------------+----------------+----+----+--------+
// |immediate               |offset          |src |dst |opcode  |
// +------------------------+----------------+----+----+--------+

// From least significant to most significant bit:
//   8 bit opcode
//   4 bit destination register (dst)
//   4 bit source register (src)
//   16 bit offset
//   32 bit immediate (imm)

const BYTE_OFFSET_IMMEDIATE: usize = 4;
const BYTE_LENGTH_IMMEIDATE: usize = 4;

/// BPF relocation types.
#[allow(non_camel_case_types)]
#[derive(Debug, PartialEq, Copy, Clone)]
pub enum BPFRelocationType {
    /// none none
    R_BPF_NONE = 0,
    /// word64 S + A
    R_BPF_64_64 = 1,
    /// wordclass B + A
    R_BPF_64_RELATIVE = 8,
    /// word32 S + A
    R_BPF_64_32 = 10,
}

impl BPFRelocationType {
    fn from_x86_relocation_type(
        from: &elfkit::relocation::RelocationType,
    ) -> Option<BPFRelocationType> {
        match *from {
            elfkit::relocation::RelocationType::R_X86_64_NONE => {
                Some(BPFRelocationType::R_BPF_NONE)
            }
            elfkit::relocation::RelocationType::R_X86_64_64 => Some(BPFRelocationType::R_BPF_64_64),
            elfkit::relocation::RelocationType::R_X86_64_RELATIVE => {
                Some(BPFRelocationType::R_BPF_64_RELATIVE)
            }
            elfkit::relocation::RelocationType::R_X86_64_32 => Some(BPFRelocationType::R_BPF_64_32),
            _ => None,
        }
    }
}

/// Elf loader/relocator
pub struct EBpfElf {
    /// Elf representation
    elf: elfkit::Elf,
    calls: HashMap<u32, usize>,
}

impl EBpfElf {
    /// Fully loads an ELF, including validation and relocation
    pub fn load(elf_bytes: &[u8]) -> Result<(EBpfElf), Error> {
        let mut reader = Cursor::new(elf_bytes);
        let mut elf = match elfkit::Elf::from_reader(&mut reader) {
            Ok(elf) => elf,
            Err(e) => Err(Error::new(
                ErrorKind::Other,
                format!("Error: Failed to parse elf: {:?}", e),
            ))?,
        };
        if let Err(e) = elf.load_all(&mut reader) {
            Err(Error::new(
                ErrorKind::Other,
                format!("Error: Failed to parse elf: {:?}", e),
            ))?;
        }
        let mut ebpf_elf = EBpfElf {
            elf,
            calls: HashMap::new(),
        };
        ebpf_elf.validate()?;
        ebpf_elf.relocate()?;
        Ok(ebpf_elf)
    }

    /// Get the .text section bytes
    pub fn get_text_bytes(&self) -> Result<&[u8], Error> {
        EBpfElf::content_to_bytes(self.get_section(".text")?)
    }

    /// Get a vector of read-only data sections
    pub fn get_rodata(&self) -> Result<Vec<&[u8]>, Error> {
        let rodata: Result<Vec<_>, _> = self
            .elf
            .sections
            .iter()
            .filter(|section| section.name == b".rodata")
            .map(EBpfElf::content_to_bytes)
            .collect();
        if let Ok(ref v) = rodata {
            if v.is_empty() {
                Err(Error::new(ErrorKind::Other, "Error: No RO data"))?;
            }
        }
        rodata
    }

    /// Get the entry point offset into the text section
    pub fn get_entrypoint_instruction_offset(&self) -> Result<usize, Error> {
        let entry = self.elf.header.entry;
        let text = self.get_section(".text")?;
        if entry < text.header.addr || entry > text.header.addr + text.header.size {
            Err(Error::new(
                ErrorKind::Other,
                "Error: Entrypoint out of bounds",
            ))?
        }
        let offset = (entry - text.header.addr) as usize;
        if offset % ebpf::INSN_SIZE != 0 {
            Err(Error::new(
                ErrorKind::Other,
                "Error: Entrypoint not multiple of instruction size",
            ))?
        }
        Ok(offset / ebpf::INSN_SIZE)
    }

    /// Get a symbol's instruction offset
    pub fn lookup_bpf_call(&self, hash: u32) -> Option<&usize> {
        self.calls.get(&hash)
    }

    /// Report information on a symbol that failed to be resolved
    pub fn report_unresolved_symbol(&self, insn_offset: usize) -> Result<(), Error> {
        let file_offset =
            insn_offset * ebpf::INSN_SIZE + self.get_section(".text")?.header.addr as usize;

        let symbols = match self.get_section(".dynsym")?.content {
            elfkit::SectionContent::Symbols(ref bytes) => bytes,
            _ => Err(Error::new(
                ErrorKind::Other,
                "Error: Failed to get .dynsym contents",
            ))?,
        };

        let raw_relocation_bytes = match self.get_section(".rel.dyn")?.content {
            elfkit::SectionContent::Raw(ref bytes) => bytes,
            _ => Err(Error::new(
                ErrorKind::Other,
                "Error: Failed to get .rel.dyn contents",
            ))?,
        };
        let relocations = EBpfElf::get_relocations(&raw_relocation_bytes[..])?;

        let mut name = "Unknown";
        for relocation in relocations.iter() {
            match BPFRelocationType::from_x86_relocation_type(&relocation.rtype) {
                Some(BPFRelocationType::R_BPF_64_32) => {
                    if relocation.addr as usize == file_offset {
                        name = match str::from_utf8(&symbols[relocation.sym as usize].name) {
                            Ok(string) => string,
                            Err(_) => "Malformed symbol name",
                        };
                    }
                }
                _ => (),
            }
        }
        Err(Error::new(
            ErrorKind::Other,
            format!(
                "Error: Unresolved symbol ({}) at instruction #{:?} (ELF file offset {:#x})",
                name,
                file_offset / ebpf::INSN_SIZE,
                file_offset
            ),
        ))?
    }

    fn get_section(&self, name: &str) -> Result<(&elfkit::Section), Error> {
        match self
            .elf
            .sections
            .iter()
            .find(|section| section.name == name.as_bytes())
        {
            Some(section) => Ok(section),
            None => Err(Error::new(
                ErrorKind::Other,
                format!("Error: No {} section found", name),
            ))?,
        }
    }

    /// Converts a section's raw contents to a slice
    fn content_to_bytes(section: &elfkit::section::Section) -> Result<&[u8], Error> {
        match section.content {
            elfkit::SectionContent::Raw(ref bytes) => Ok(bytes),
            _ => Err(Error::new(
                ErrorKind::Other,
                "Error: Failed to get section contents",
            )),
        }
    }

    fn relocate_relative_calls(
        calls: &mut HashMap<u32, usize>,
        prog: &mut Vec<u8>,
    ) -> Result<(), Error> {
        for i in 0..prog.len() / ebpf::INSN_SIZE {
            let mut insn = ebpf::get_insn(prog, i);
            if insn.opc == 0x85 && insn.imm != -1 {
                let insn_idx = (i as i32 + 1 + insn.imm) as isize;
                if insn_idx < 0 || insn_idx as usize >= prog.len() / ebpf::INSN_SIZE {
                    Err(Error::new(
<<<<<<< HEAD
                        ErrorKind::Other,
                        format!("Error: Relative jump at instruction {} is out of bounds", i),
                    ))?;
                }
                // use the instruction index as the key
                let mut key = [0u8; mem::size_of::<i64>()];
                LittleEndian::write_u64(&mut key, i as u64);
                let hash = ebpf::hash_symbol_name(&key);
                if calls.insert(hash, insn_idx as usize).is_some() {
                    Err(Error::new(
=======
>>>>>>> 998a4dac
                        ErrorKind::Other,
                        format!(
                            "Error: Relocation hash collision while encoding instruction {}",
                            i
                        ),
                    ))?;
                }

                insn.imm = hash as i32;
                prog.splice(
                    i * ebpf::INSN_SIZE..(i * ebpf::INSN_SIZE) + ebpf::INSN_SIZE,
                    insn.to_vec(),
                );
            }
        }
        Ok(())
    }

    /// Validates the ELF
    fn validate(&self) -> Result<(), Error> {
        // Validate header
        if self.elf.header.ident_class != elfkit::types::Class::Class64 {
            Err(Error::new(
                ErrorKind::Other,
                "Error: Incompatible ELF: wrong class",
            ))?;
        }
        if self.elf.header.ident_endianness != elfkit::types::Endianness::LittleEndian {
            Err(Error::new(
                ErrorKind::Other,
                "Error: Incompatible ELF: wrong endianess",
            ))?;
        }
        if self.elf.header.ident_abi != elfkit::types::Abi::SYSV {
            Err(Error::new(
                ErrorKind::Other,
                "Error: Incompatible ELF: wrong abi",
            ))?;
        }
        if self.elf.header.machine != elfkit::types::Machine::BPF {
            Err(Error::new(
                ErrorKind::Other,
                "Error: Incompatible ELF: wrong machine",
            ))?;
        }
        if self.elf.header.etype != elfkit::types::ElfType::DYN {
            Err(Error::new(
                ErrorKind::Other,
                "Error: Incompatible ELF: wrong type",
            ))?;
        }

        let text_sections: Vec<_> = self
            .elf
            .sections
            .iter()
            .filter(|section| section.name.starts_with(b".text"))
            .collect();
        if text_sections.len() > 1 {
            Err(Error::new(
                ErrorKind::Other,
                "Error: Multiple text sections, consider removing llc option: -function-sections",
            ))?;
        }

        Ok(())
    }

    /// Performs relocation on the text section
    fn relocate(&mut self) -> Result<(), Error> {
        let mut calls: HashMap<u32, usize> = HashMap::new();

        let text_bytes = {
            let text_section = self.get_section(".text")?;
            let mut text_bytes = match text_section.content {
                elfkit::SectionContent::Raw(ref bytes) => bytes.clone(),
                _ => Err(Error::new(
                    ErrorKind::Other,
                    "Error: Failed to get .text contents",
                ))?,
            };
            let text_va = text_section.header.addr;

            EBpfElf::relocate_relative_calls(&mut calls, &mut text_bytes)?;

            let relocations = match self.get_section(".rel.dyn") {
                Ok(section) => match section.content {
                    elfkit::SectionContent::Raw(ref bytes) => {
                        Some(EBpfElf::get_relocations(&bytes[..])?)
                    }
                    _ => None,
                },
                Err(_) => None,
            };

            // Dynamic relocations are optional, skip if elf contains none
            if let Some(relocations) = relocations {
                let rodata_section = self
                    .elf
                    .sections
                    .iter()
                    .find(|section| section.name == b".rodata");

                let symbols = match self.get_section(".dynsym")?.content {
                    elfkit::SectionContent::Symbols(ref symbols) => symbols,
                    _ => Err(Error::new(
                        ErrorKind::Other,
                        "Error: Failed to get .dynsym contents",
                    ))?,
                };

                for relocation in relocations.iter() {
                    match BPFRelocationType::from_x86_relocation_type(&relocation.rtype) {
                        Some(BPFRelocationType::R_BPF_64_RELATIVE) => {
                            // The .text section has a reference to a symbol in the .rodata section

                            let rodata_section = match rodata_section {
                                Some(section) => section,
                                None => Err(Error::new(
                                    ErrorKind::Other,
                                    "Error: No .rodata section found",
                                ))?,
                            };

                            // Offset of the instruction in the text section being relocated
                            let mut imm_offset =
                                (relocation.addr - text_va) as usize + BYTE_OFFSET_IMMEDIATE;
                            // Read the instruction's immediate field which contains the rodata
                            // symbol's virtual address
                            let ro_va = LittleEndian::read_u32(
                                &text_bytes[imm_offset..imm_offset + BYTE_LENGTH_IMMEIDATE],
                            ) as u64;
                            // Convert into an offset into the rodata section by subtracting
                            // the rodata section's base virtual address
                            let ro_offset = ro_va - rodata_section.header.addr;
                            // Get the rodata's physical address
                            let rodata_pa = match rodata_section.content {
                                elfkit::SectionContent::Raw(ref raw) => raw,
                                _ => Err(Error::new(
                                    ErrorKind::Other,
                                    "Error: Failed to get .rodata contents",
                                ))?,
                            }
                            .as_ptr() as u64;
                            // Calculator the symbol's physical address within the rodata section
                            let symbol_addr = rodata_pa + ro_offset;

                            // Instruction lddw spans two instruction slots, split the
                            // symbol's address into two and write into both slot's imm field
                            let imm_length = 4;
                            LittleEndian::write_u32(
                                &mut text_bytes[imm_offset..imm_offset + imm_length],
                                (symbol_addr & 0xFFFFFFFF) as u32,
                            );
                            imm_offset += ebpf::INSN_SIZE;
                            LittleEndian::write_u32(
                                &mut text_bytes[imm_offset..imm_offset + imm_length],
                                (symbol_addr >> 32) as u32,
                            );
                        }
                        Some(BPFRelocationType::R_BPF_64_32) => {
                            // The .text section has an unresolved call instruction
                            //
                            // Hash the symbol name and stick it into the call
                            // instruction's imm field.  Later that hash will be
                            // used to look up the function location.

                            let symbol = &symbols[relocation.sym as usize];
                            let hash = ebpf::hash_symbol_name(&symbol.name);
                            let imm_offset =
                                (relocation.addr - text_va) as usize + BYTE_OFFSET_IMMEDIATE;
                            LittleEndian::write_u32(
                                &mut text_bytes[imm_offset..imm_offset + BYTE_LENGTH_IMMEIDATE],
                                hash,
                            );
                            if symbol.stype == elfkit::types::SymbolType::FUNC && symbol.value != 0
                            {
                                calls.insert(
                                    hash,
                                    (symbol.value - text_va) as usize / ebpf::INSN_SIZE,
                                );
                            }
                        }
                        _ => Err(Error::new(
                            ErrorKind::Other,
                            "Error: Unhandled relocation type",
                        ))?,
                    }
                }
            }
            text_bytes
        };

        mem::swap(&mut self.calls, &mut calls);

        // Write back fixed-up text section
        let mut text_section = match self
            .elf
            .sections
            .iter_mut()
            .find(|section| section.name == b".text")
        {
            Some(section) => &mut section.content,
            None => Err(Error::new(
                ErrorKind::Other,
                "Error: No .text section found",
            ))?,
        };

        *text_section = elfkit::SectionContent::Raw(text_bytes.to_vec());

        Ok(())
    }

    /// Builds a vector of Relocations from raw bytes
    ///
    /// Elfkit does not form BPF relocations and instead just provides raw bytes
    fn get_relocations<R>(mut io: R) -> Result<Vec<elfkit::Relocation>, Error>
    where
        R: std::io::Read,
    {
        let mut relocs = Vec::new();

        while let Ok(addr) = io.read_u64::<LittleEndian>() {
            let info = match io.read_u64::<LittleEndian>() {
                Ok(v) => v,
                _ => Err(Error::new(
                    ErrorKind::Other,
                    "Error: Failed to read relocation info",
                ))?,
            };

            let sym = (info >> 32) as u32;
            let rtype = (info & 0xffffffff) as u32;
            let rtype = match elfkit::relocation::RelocationType::from_u32(rtype) {
                Some(v) => v,
                None => Err(Error::new(
                    ErrorKind::Other,
                    "Error: unknown relocation type",
                ))?,
            };

            let addend = 0; // BPF relocation don't have an addend

            relocs.push(elfkit::relocation::Relocation {
                addr,
                sym,
                rtype,
                addend,
            });
        }

        Ok(relocs)
    }

    #[allow(dead_code)]
    fn dump_data(name: &str, prog: &[u8]) {
        let mut eight_bytes: Vec<u8> = Vec::new();
        println!("{}", name);
        for i in prog.iter() {
            if eight_bytes.len() >= 7 {
                println!("{:02X?}", eight_bytes);
                eight_bytes.clear();
            } else {
                eight_bytes.push(i.clone());
            }
        }
    }
}

#[cfg(test)]
mod test {
    use super::*;
    use std::fs::File;
    use std::io::Read;

    #[test]
    fn test_validate() {
        let mut file = File::open("tests/elfs/noop.so").expect("file open failed");
        let mut elf_bytes = Vec::new();
        file.read_to_end(&mut elf_bytes)
            .expect("failed to read elf file");
        let mut elf = EBpfElf::load(&elf_bytes).unwrap();

        elf.validate().expect("validation failed");
        elf.elf.header.ident_class = elfkit::types::Class::Class32;
        elf.validate().expect_err("allowed bad class");
        elf.elf.header.ident_class = elfkit::types::Class::Class64;
        elf.validate().expect("validation failed");
        elf.elf.header.ident_endianness = elfkit::types::Endianness::BigEndian;
        elf.validate().expect_err("allowed big endian");
        elf.elf.header.ident_endianness = elfkit::types::Endianness::LittleEndian;
        elf.validate().expect("validation failed");
        elf.elf.header.ident_abi = elfkit::types::Abi::ARM;
        elf.validate().expect_err("allowed wrong abi");
        elf.elf.header.ident_abi = elfkit::types::Abi::SYSV;
        elf.validate().expect("validation failed");
        elf.elf.header.machine = elfkit::types::Machine::QDSP6;
        elf.validate().expect_err("allowed wrong machine");
        elf.elf.header.machine = elfkit::types::Machine::BPF;
        elf.validate().expect("validation failed");
        elf.elf.header.etype = elfkit::types::ElfType::REL;
        elf.validate().expect_err("allowed wrong type");
        elf.elf.header.etype = elfkit::types::ElfType::DYN;
        elf.validate().expect("validation failed");
    }

    #[test]
    fn test_relocate() {
        let mut file = File::open("tests/elfs/noop.so").expect("file open failed");
        let mut elf_bytes = Vec::new();
        file.read_to_end(&mut elf_bytes)
            .expect("failed to read elf file");
        EBpfElf::load(&elf_bytes).expect("validation failed");
    }

    #[test]
    fn test_entrypoint() {
        let mut file = File::open("tests/elfs/noop.so").expect("file open failed");
        let mut elf_bytes = Vec::new();
        file.read_to_end(&mut elf_bytes)
            .expect("failed to read elf file");
        let mut elf = EBpfElf::load(&elf_bytes).expect("validation failed");

        assert_eq!(
            0,
            elf.get_entrypoint_instruction_offset()
                .expect("failed to get entrypoint")
        );
        elf.elf.header.entry = elf.elf.header.entry + 8;
        assert_eq!(
            1,
            elf.get_entrypoint_instruction_offset()
                .expect("failed to get entrypoint")
        );
    }

    #[test]
    #[should_panic(expected = "Error: Entrypoint out of bounds")]
    fn test_entrypoint_before_text() {
        let mut file = File::open("tests/elfs/noop.so").expect("file open failed");
        let mut elf_bytes = Vec::new();
        file.read_to_end(&mut elf_bytes)
            .expect("failed to read elf file");
        let mut elf = EBpfElf::load(&elf_bytes).expect("validation failed");

        elf.elf.header.entry = 1;
        elf.get_entrypoint_instruction_offset().unwrap();
    }

    #[test]
    #[should_panic(expected = "Error: Entrypoint out of bounds")]
    fn test_entrypoint_after_text() {
        let mut file = File::open("tests/elfs/noop.so").expect("file open failed");
        let mut elf_bytes = Vec::new();
        file.read_to_end(&mut elf_bytes)
            .expect("failed to read elf file");
        let mut elf = EBpfElf::load(&elf_bytes).expect("validation failed");

        elf.elf.header.entry = 1;
        elf.get_entrypoint_instruction_offset().unwrap();
    }

    #[test]
    #[should_panic(expected = "Error: Entrypoint not multiple of instruction size")]
    fn test_entrypoint_not_multiple_of_instruction_size() {
        let mut file = File::open("tests/elfs/noop.so").expect("file open failed");
        let mut elf_bytes = Vec::new();
        file.read_to_end(&mut elf_bytes)
            .expect("failed to read elf file");
        let mut elf = EBpfElf::load(&elf_bytes).expect("validation failed");

        elf.elf.header.entry = elf.elf.header.entry + ebpf::INSN_SIZE as u64 + 1;
        elf.get_entrypoint_instruction_offset().unwrap();
    }

    #[test]
    fn test_relocate_relative_calls_back() {
        // call -2
        let mut calls: HashMap<u32, usize> = HashMap::new();
        #[rustfmt::skip]
        let mut prog = vec![
            0xb7, 0x01, 0x00, 0x00, 0x00, 0x00, 0x00, 0x00,
            0xb7, 0x01, 0x00, 0x00, 0x00, 0x00, 0x00, 0x00,
            0xb7, 0x01, 0x00, 0x00, 0x00, 0x00, 0x00, 0x00,
            0xb7, 0x01, 0x00, 0x00, 0x00, 0x00, 0x00, 0x00,
            0xb7, 0x01, 0x00, 0x00, 0x00, 0x00, 0x00, 0x00,
            0x85, 0x10, 0x00, 0x00, 0xfe, 0xff, 0xff, 0xff];

        EBpfElf::relocate_relative_calls(&mut calls, &mut prog).unwrap();
        let key = ebpf::hash_symbol_name(&[5, 0, 0, 0, 0, 0, 0, 0]);
        let insn = ebpf::Insn {
            opc: 0x85,
            dst: 0,
            src: 1,
            off: 0,
            imm: key as i32,
        };
        assert_eq!(insn.to_array(), prog[40..]);
        assert_eq!(*calls.get(&key).unwrap(), 4);

        // // call +6
        let mut calls: HashMap<u32, usize> = HashMap::new();
        prog.splice(44.., vec![0xfa, 0xff, 0xff, 0xff]);
        EBpfElf::relocate_relative_calls(&mut calls, &mut prog).unwrap();
        let key = ebpf::hash_symbol_name(&[5, 0, 0, 0, 0, 0, 0, 0]);
        let insn = ebpf::Insn {
            opc: 0x85,
            dst: 0,
            src: 1,
            off: 0,
            imm: key as i32,
        };
        assert_eq!(insn.to_array(), prog[40..]);
        assert_eq!(*calls.get(&key).unwrap(), 0);
    }

    #[test]
    fn test_relocate_relative_calls_forward() {
        // call +0
        let mut calls: HashMap<u32, usize> = HashMap::new();
        #[rustfmt::skip]
        let mut prog = vec![
            0x85, 0x10, 0x00, 0x00, 0x00, 0x00, 0x00, 0x00,
            0xb7, 0x01, 0x00, 0x00, 0x00, 0x00, 0x00, 0x00,
            0xb7, 0x01, 0x00, 0x00, 0x00, 0x00, 0x00, 0x00,
            0xb7, 0x01, 0x00, 0x00, 0x00, 0x00, 0x00, 0x00,
            0xb7, 0x01, 0x00, 0x00, 0x00, 0x00, 0x00, 0x00,
            0xb7, 0x01, 0x00, 0x00, 0x00, 0x00, 0x00, 0x00];

        EBpfElf::relocate_relative_calls(&mut calls, &mut prog).unwrap();
        let key = ebpf::hash_symbol_name(&[0, 0, 0, 0, 0, 0, 0, 0]);
        let insn = ebpf::Insn {
            opc: 0x85,
            dst: 0,
            src: 1,
            off: 0,
            imm: key as i32,
        };
        assert_eq!(insn.to_array(), prog[..8]);
        assert_eq!(*calls.get(&key).unwrap(), 1);

        // call +4
        let mut calls: HashMap<u32, usize> = HashMap::new();
        prog.splice(4..8, vec![0x04, 0x00, 0x00, 0x00]);
        EBpfElf::relocate_relative_calls(&mut calls, &mut prog).unwrap();
        let key = ebpf::hash_symbol_name(&[0, 0, 0, 0, 0, 0, 0, 0]);
        let insn = ebpf::Insn {
            opc: 0x85,
            dst: 0,
            src: 1,
            off: 0,
            imm: key as i32,
        };
        assert_eq!(insn.to_array(), prog[..8]);
        assert_eq!(*calls.get(&key).unwrap(), 5);
    }

    #[test]
    #[should_panic(expected = "Error: Relative jump at instruction 0 is out of bounds")]
    fn test_relocate_relative_calls_out_of_bounds_forward() {
        let mut calls: HashMap<u32, usize> = HashMap::new();
        // call +5
        #[rustfmt::skip]
        let mut prog = vec![
            0x85, 0x10, 0x00, 0x00, 0x05, 0x00, 0x00, 0x00,
            0xb7, 0x01, 0x00, 0x00, 0x00, 0x00, 0x00, 0x00,
            0xb7, 0x01, 0x00, 0x00, 0x00, 0x00, 0x00, 0x00,
            0xb7, 0x01, 0x00, 0x00, 0x00, 0x00, 0x00, 0x00,
            0xb7, 0x01, 0x00, 0x00, 0x00, 0x00, 0x00, 0x00,
            0xb7, 0x01, 0x00, 0x00, 0x00, 0x00, 0x00, 0x00];

        EBpfElf::relocate_relative_calls(&mut calls, &mut prog).unwrap();
        let key = ebpf::hash_symbol_name(&[0]);
        let insn = ebpf::Insn {
            opc: 0x85,
            dst: 0,
            src: 1,
            off: 0,
            imm: key as i32,
        };
        assert_eq!(insn.to_array(), prog[..8]);
        assert_eq!(*calls.get(&key).unwrap(), 1);
    }

    #[test]
    #[should_panic(expected = "Error: Relative jump at instruction 5 is out of bounds")]
    fn test_relocate_relative_calls_out_of_bounds_back() {
        let mut calls: HashMap<u32, usize> = HashMap::new();
        // call -7
        #[rustfmt::skip]
        let mut prog = vec![
            0xb7, 0x01, 0x00, 0x00, 0x00, 0x00, 0x00, 0x00,
            0xb7, 0x01, 0x00, 0x00, 0x00, 0x00, 0x00, 0x00,
            0xb7, 0x01, 0x00, 0x00, 0x00, 0x00, 0x00, 0x00,
            0xb7, 0x01, 0x00, 0x00, 0x00, 0x00, 0x00, 0x00,
            0xb7, 0x01, 0x00, 0x00, 0x00, 0x00, 0x00, 0x00,
            0x85, 0x10, 0x00, 0x00, 0xf9, 0xff, 0xff, 0xff];

        EBpfElf::relocate_relative_calls(&mut calls, &mut prog).unwrap();
        let key = ebpf::hash_symbol_name(&[5]);
        let insn = ebpf::Insn {
            opc: 0x85,
            dst: 0,
            src: 1,
            off: 0,
            imm: key as i32,
        };
        assert_eq!(insn.to_array(), prog[40..]);
        assert_eq!(*calls.get(&key).unwrap(), 4);
    }
}<|MERGE_RESOLUTION|>--- conflicted
+++ resolved
@@ -231,7 +231,6 @@
                 let insn_idx = (i as i32 + 1 + insn.imm) as isize;
                 if insn_idx < 0 || insn_idx as usize >= prog.len() / ebpf::INSN_SIZE {
                     Err(Error::new(
-<<<<<<< HEAD
                         ErrorKind::Other,
                         format!("Error: Relative jump at instruction {} is out of bounds", i),
                     ))?;
@@ -242,8 +241,6 @@
                 let hash = ebpf::hash_symbol_name(&key);
                 if calls.insert(hash, insn_idx as usize).is_some() {
                     Err(Error::new(
-=======
->>>>>>> 998a4dac
                         ErrorKind::Other,
                         format!(
                             "Error: Relocation hash collision while encoding instruction {}",

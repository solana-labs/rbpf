// Derived from uBPF <https://github.com/iovisor/ubpf>
// Copyright 2015 Big Switch Networks, Inc
//      (uBPF: JIT algorithm, originally in C)
// Copyright 2016 6WIND S.A. <quentin.monnet@6wind.com>
//      (Translation to Rust, MetaBuff addition)
//
// Licensed under the Apache License, Version 2.0 <http://www.apache.org/licenses/LICENSE-2.0> or
// the MIT license <http://opensource.org/licenses/MIT>, at your option. This file may not be
// copied, modified, or distributed except according to those terms.

#![allow(clippy::deprecated_cfg_attr)]
#![cfg_attr(rustfmt, rustfmt_skip)]
#![allow(unreachable_code)]

use std;
use std::mem;
use std::collections::HashMap;
use std::fmt::Formatter;
use std::fmt::Error as FormatterError;
use std::ops::{Index, IndexMut};

use crate::{
    vm::JitProgram,
    vm::Syscall,
    call_frames::CALL_FRAME_SIZE,
    ebpf::{self},
<<<<<<< HEAD
    error::UserDefinedError,
    memory_region::{AccessType, MemoryMapping},
    user_error::UserError,
=======
    error::{UserDefinedError, EbpfError},
>>>>>>> 176c02bf
};

/// A virtual method table for SyscallObject
pub struct SyscallObjectVtable {
    /// Drops the dyn trait object
    pub drop: fn(*const u8),
    /// Size of the dyn trait object in bytes
    pub size: usize,
    /// Alignment of the dyn trait object in bytes
    pub align: usize,
    /// The call method of the SyscallObject
    pub call: *const u8,
}

// Could be replaced by https://doc.rust-lang.org/std/raw/struct.TraitObject.html
/// A dyn trait fat pointer for SyscallObject
pub struct SyscallTraitObject {
    /// Pointer to the actual object
    pub data: *const u8,
    /// Pointer to the virtual method table
    pub vtable: *const SyscallObjectVtable,
}

extern crate libc;

/// Error definitions
#[derive(Debug, thiserror::Error, PartialEq, Eq)]
pub enum JITError {
    /// Failed to parse ELF file
    #[error("Unknown eBPF opcode {0:#2x} (insn #{1:?})")]
    UnknownOpCode(u8, usize),
    #[error("Unknown syscall {0:#x} (insn #{1:?})")]
    UnknownSyscall(u32, usize),
    #[error("Unsupported (insn #{0:?})")]
    Unsupported(usize),
}

// Special values for target_pc in struct Jump
const TARGET_OFFSET: isize = ebpf::PROG_MAX_INSNS as isize;
const TARGET_PC_EXIT: isize = TARGET_OFFSET + 1;
const TARGET_PC_EPILOGUE: isize = TARGET_OFFSET + 2;
const TARGET_PC_DIV_BY_ZERO: isize = TARGET_OFFSET + 3;
const TARGET_NO_ACCESS_VIOLATION: isize = TARGET_OFFSET + 4;

#[derive(Copy, Clone)]
enum OperandSize {
    S8  = 8,
    S16 = 16,
    S32 = 32,
    S64 = 64,
}

// Registers
const RAX: u8 = 0;
const RCX: u8 = 1;
const RDX: u8 = 2;
const RBX: u8 = 3;
const RSP: u8 = 4;
const RBP: u8 = 5;
const RSI: u8 = 6;
const RDI: u8 = 7;
const R8:  u8 = 8;
const R9:  u8 = 9;
const R10: u8 = 10;
const R11: u8 = 11;
const R12: u8 = 12;
const R13: u8 = 13;
const R14: u8 = 14;
const R15: u8 = 15;

// System V AMD64 ABI
// Works on: Linux, macOS, BSD and Solaris but not on Windows
const ARGUMENT_REGISTERS: [u8; 6] = [
    RDI, RSI, RDX, RCX, R8, R9
];
const CALLER_SAVED_REGISTERS: [u8; 7] = [
    RAX, RCX, RDX, RSI, RDI, R8, R9 //, R10, R11: They aren't mapped and this also conveniently leaves R9 at the end, which is the first argument to be spilled
];
const CALLEE_SAVED_REGISTERS: [u8; 6] = [
    RBP, RBX, R12, R13, R14, R15
];

// Special registers:
// RDI Pointer to optional typed return value
// R10 Stores a constant pointer to mem
// R11 Scratch register for offsetting

const REGISTER_MAP: [u8; 11] = [
    RAX, // 0  return value
    ARGUMENT_REGISTERS[1], // 1
    ARGUMENT_REGISTERS[2], // 2
    ARGUMENT_REGISTERS[3], // 3
    ARGUMENT_REGISTERS[4], // 4
    ARGUMENT_REGISTERS[5], // 5
    CALLEE_SAVED_REGISTERS[2], // 6
    CALLEE_SAVED_REGISTERS[3], // 7
    CALLEE_SAVED_REGISTERS[4], // 8
    CALLEE_SAVED_REGISTERS[5], // 9
    RBP, // 10 stack pointer
];

// Return the x86 register for the given eBPF register
fn map_register(r: u8) -> u8 {
    assert!(r < REGISTER_MAP.len() as u8);
    REGISTER_MAP[(r % REGISTER_MAP.len() as u8) as usize]
}

macro_rules! emit_bytes {
    ( $jit:ident, $data:tt, $t:ty ) => {{
        let size = mem::size_of::<$t>() as usize;
        assert!($jit.offset + size <= $jit.contents.len());
        unsafe {
            #[allow(clippy::cast_ptr_alignment)]
            let ptr = $jit.contents.as_ptr().add($jit.offset) as *mut $t;
            *ptr = $data as $t;
        }
        $jit.offset += size;
    }}
}

#[inline]
fn emit1(jit: &mut JitMemory, data: u8) {
    emit_bytes!(jit, data, u8);
}

#[inline]
fn emit2(jit: &mut JitMemory, data: u16) {
    emit_bytes!(jit, data, u16);
}

#[inline]
fn emit4(jit: &mut JitMemory, data: u32) {
    emit_bytes!(jit, data, u32);
}

#[inline]
fn emit8(jit: &mut JitMemory, data: u64) {
    emit_bytes!(jit, data, u64);
}

#[allow(dead_code)]
#[inline]
fn emit_debugger_trap(jit: &mut JitMemory) {
    emit1(jit, 0xcc);
}

#[inline]
fn emit_jump_offset(jit: &mut JitMemory, target_pc: isize) {
    let jump = Jump { offset_loc: jit.offset, target_pc };
    jit.jumps.push(jump);
    emit4(jit, 0);
}

#[inline]
fn emit_modrm(jit: &mut JitMemory, modrm: u8, r: u8, m: u8) {
    assert_eq!((modrm | 0xc0), 0xc0);
    emit1(jit, (modrm & 0xc0) | ((r & 0b111) << 3) | (m & 0b111));
}

#[inline]
fn emit_modrm_reg2reg(jit: &mut JitMemory, r: u8, m: u8) {
    emit_modrm(jit, 0xc0, r, m);
}

#[inline]
fn emit_modrm_and_displacement(jit: &mut JitMemory, r: u8, m: u8, d: i32) {
    if d == 0 && (m & 0b111) != RBP {
        emit_modrm(jit, 0x00, r, m);
    } else if d >= -128 && d <= 127 {
        emit_modrm(jit, 0x40, r, m);
        emit1(jit, d as u8);
    } else {
        emit_modrm(jit, 0x80, r, m);
        emit4(jit, d as u32);
    }
}

#[inline]
fn emit_rex(jit: &mut JitMemory, w: u8, r: u8, x: u8, b: u8) {
    assert_eq!((w | 1), 1);
    assert_eq!((r | 1), 1);
    assert_eq!((x | 1), 1);
    assert_eq!((b | 1), 1);
    emit1(jit, 0x40 | (w << 3) | (r << 2) | (x << 1) | b);
}

// Emits a REX prefix with the top bit of src and dst.
// Skipped if no bits would be set.
#[inline]
fn emit_basic_rex(jit: &mut JitMemory, w: u8, src: u8, dst: u8) {
    if w != 0 || (src & 0b1000) != 0 || (dst & 0b1000) != 0 {
        let is_masked = | val, mask | { match val & mask {
            0 => 0,
            _ => 1
        }};
        emit_rex(jit, w, is_masked(src, 8), 0, is_masked(dst, 8));
    }
}

#[inline]
fn emit_push(jit: &mut JitMemory, r: u8) {
    emit_basic_rex(jit, 0, 0, r);
    emit1(jit, 0x50 | (r & 0b111));
}

#[inline]
fn emit_pop(jit: &mut JitMemory, r: u8) {
    emit_basic_rex(jit, 0, 0, r);
    emit1(jit, 0x58 | (r & 0b111));
}

// REX prefix and ModRM byte
// We use the MR encoding when there is a choice
// 'src' is often used as an opcode extension
#[inline]
fn emit_alu32(jit: &mut JitMemory, op: u8, src: u8, dst: u8) {
    emit_basic_rex(jit, 0, src, dst);
    emit1(jit, op);
    emit_modrm_reg2reg(jit, src, dst);
}

// REX prefix, ModRM byte, and 32-bit immediate
#[inline]
fn emit_alu32_imm32(jit: &mut JitMemory, op: u8, src: u8, dst: u8, imm: i32) {
    emit_alu32(jit, op, src, dst);
    emit4(jit, imm as u32);
}

// REX prefix, ModRM byte, and 8-bit immediate
#[inline]
fn emit_alu32_imm8(jit: &mut JitMemory, op: u8, src: u8, dst: u8, imm: i8) {
    emit_alu32(jit, op, src, dst);
    emit1(jit, imm as u8);
}

// REX.W prefix and ModRM byte
// We use the MR encoding when there is a choice
// 'src' is often used as an opcode extension
#[inline]
fn emit_alu64(jit: &mut JitMemory, op: u8, src: u8, dst: u8) {
    emit_basic_rex(jit, 1, src, dst);
    emit1(jit, op);
    emit_modrm_reg2reg(jit, src, dst);
}

// REX.W prefix, ModRM byte, and 32-bit immediate
#[inline]
fn emit_alu64_imm32(jit: &mut JitMemory, op: u8, src: u8, dst: u8, imm: i32) {
    emit_alu64(jit, op, src, dst);
    emit4(jit, imm as u32);
}

// REX.W prefix, ModRM byte, and 8-bit immediate
#[inline]
fn emit_alu64_imm8(jit: &mut JitMemory, op: u8, src: u8, dst: u8, imm: i8) {
    emit_alu64(jit, op, src, dst);
    emit1(jit, imm as u8);
}

// Register to register mov
#[inline]
fn emit_mov(jit: &mut JitMemory, src: u8, dst: u8) {
    emit_alu64(jit, 0x89, src, dst);
}

#[inline]
fn emit_cmp_imm32(jit: &mut JitMemory, dst: u8, imm: i32) {
    emit_alu64_imm32(jit, 0x81, 7, dst, imm);
}

#[inline]
fn emit_cmp(jit: &mut JitMemory, src: u8, dst: u8) {
    emit_alu64(jit, 0x39, src, dst);
}

#[inline]
fn emit_jcc(jit: &mut JitMemory, code: u8, target_pc: isize) {
    emit1(jit, 0x0f);
    emit1(jit, code);
    emit_jump_offset(jit, target_pc);
}

#[inline]
fn emit_jmp(jit: &mut JitMemory, target_pc: isize) {
    emit1(jit, 0xe9);
    emit_jump_offset(jit, target_pc);
}

#[inline]
fn set_anchor(jit: &mut JitMemory, target: isize) {
    jit.special_targets.insert(target, jit.offset);
}

// Load [src + offset] into dst
#[inline]
fn emit_load(jit: &mut JitMemory, size: OperandSize, src: u8, dst: u8, offset: i32) {
    let data = match size {
        OperandSize::S64 => 1,
        _ => 0
    };
    emit_basic_rex(jit, data, dst, src);

    match size {
        OperandSize::S8 => {
            // movzx
            emit1(jit, 0x0f);
            emit1(jit, 0xb6);
        },
        OperandSize::S16 => {
            // movzx
            emit1(jit, 0x0f);
            emit1(jit, 0xb7);
        },
        OperandSize::S32 | OperandSize::S64 => {
            // mov
            emit1(jit, 0x8b);
        }
    }

    emit_modrm_and_displacement(jit, dst, src, offset);
}

// Load sign-extended immediate into register
#[inline]
fn emit_load_imm(jit: &mut JitMemory, dst: u8, imm: i64) {
    if imm >= std::i32::MIN as i64 && imm <= std::i32::MAX as i64 {
        emit_alu64_imm32(jit, 0xc7, 0, dst, imm as i32);
    } else {
        // movabs $imm,dst
        emit_basic_rex(jit, 1, 0, dst);
        emit1(jit, 0xb8 | (dst & 0b111));
        emit8(jit, imm as u64);
    }
}

// Load effective address (64 bit)
#[allow(dead_code)]
#[inline]
fn emit_leaq(jit: &mut JitMemory, src: u8, dst: u8, offset: i32) {
    emit_basic_rex(jit, 1, dst, src);
    // leaq src + offset, dst
    emit1(jit, 0x8d);
    emit_modrm_and_displacement(jit, dst, src, offset);
}

// Test (64 bit)
#[inline]
fn emit_test(jit: &mut JitMemory, a: u8, b: u8) {
    emit_basic_rex(jit, 1, a, b);
    // test a, b
    emit1(jit, 0x85);
    emit_modrm_reg2reg(jit, a, b);
}

// Store register src to [dst + offset]
#[inline]
fn emit_store(jit: &mut JitMemory, size: OperandSize, src: u8, dst: u8, offset: i32) {
    if let OperandSize::S16 = size {
        emit1(jit, 0x66) // 16-bit override
    };
    let (is_s8, is_u64, rexw) = match size {
        OperandSize::S8  => (true, false, 0),
        OperandSize::S64 => (false, true, 1),
        _                => (false, false, 0),
    };
    if is_u64 || (src & 0b1000) != 0 || (dst & 0b1000) != 0 || is_s8 {
        let is_masked = | val, mask | {
            match val & mask {
                0 => 0,
                _ => 1
            }
        };
        emit_rex(jit, rexw, is_masked(src, 8), 0, is_masked(dst, 8));
    }
    match size {
        OperandSize::S8 => emit1(jit, 0x88),
        _               => emit1(jit, 0x89),
    };
    emit_modrm_and_displacement(jit, src, dst, offset);
}

// Store immediate to [dst + offset]
#[inline]
fn emit_store_imm32(jit: &mut JitMemory, size: OperandSize, dst: u8, offset: i32, imm: i32) {
    if let OperandSize::S16 = size {
        emit1(jit, 0x66) // 16-bit override
    };
    match size {
        OperandSize::S64 => emit_basic_rex(jit, 1, 0, dst),
        _                => emit_basic_rex(jit, 0, 0, dst),
    };
    match size {
        OperandSize::S8 => emit1(jit, 0xc6),
        _               => emit1(jit, 0xc7),
    };
    emit_modrm_and_displacement(jit, 0, dst, offset);
    match size {
        OperandSize::S8  => emit1(jit, imm as u8),
        OperandSize::S16 => emit2(jit, imm as u16),
        _                => emit4(jit, imm as u32),
    };
}

#[inline]
fn emit_register_saving_before_call(jit: &mut JitMemory) {
    for reg in CALLER_SAVED_REGISTERS.iter() {
        emit_push(jit, *reg);
    }
}

#[inline]
fn emit_call(jit: &mut JitMemory, target: i64) {
    // TODO use direct call when possible
    emit_load_imm(jit, RAX, target);
    // callq *%rax
    emit1(jit, 0xff);
    emit1(jit, 0xd0);

    // Restore registers
    for reg in CALLER_SAVED_REGISTERS.iter().rev() {
        emit_pop(jit, *reg);
    }
}

enum AddressTranslationSrc {
    RegisterWithOffset(u8, i32),
    ImmediateOnly(i32)
}

#[inline]
fn emit_address_translation(jit: &mut JitMemory, host_addr: u8, vm_addr: AddressTranslationSrc, len: u64, access_type: AccessType, pc: usize) {
    emit_register_saving_before_call(jit);

    match vm_addr {
        AddressTranslationSrc::RegisterWithOffset(reg, offset) => {
            emit_load_imm(jit, R11, offset as i64 + ebpf::MM_INPUT_START as i64);
            emit_alu64(jit, 0x01, reg, R11);
            emit_mov(jit, R11, ARGUMENT_REGISTERS[3]);
        },
        AddressTranslationSrc::ImmediateOnly(vm_addr) => emit_load_imm(jit, ARGUMENT_REGISTERS[3], vm_addr as i64 + ebpf::MM_INPUT_START as i64),
    }
    emit_mov(jit, R10, ARGUMENT_REGISTERS[1]);
    emit_load_imm(jit, ARGUMENT_REGISTERS[2], access_type as i64);
    emit_load_imm(jit, ARGUMENT_REGISTERS[4], len as i64);

    let func_ptr = MemoryMapping::translate_addr::<UserError> as *const u8;
    emit_call(jit, func_ptr as i64);

    // Throw error if the result indicates one
    emit_load(jit, OperandSize::S64, RDI, R11, 0);
    emit_test(jit, R11, R11);
    emit_jcc(jit, 0x84, TARGET_NO_ACCESS_VIOLATION);

    // Store pc in AccessViolation
    emit_load_imm(jit, R11, pc as i64 + ebpf::ELF_INSN_DUMP_OFFSET as i64);
    emit_store(jit, OperandSize::S64, R11, RDI, 16);
    emit_jmp(jit, TARGET_PC_EPILOGUE);

    // Store Ok value in result register
    set_anchor(jit, TARGET_NO_ACCESS_VIOLATION);
    emit_load(jit, OperandSize::S64, RDI, host_addr, 8);
}

fn muldivmod(jit: &mut JitMemory, pc: u16, opc: u8, src: u8, dst: u8, imm: i32) {
    let mul = (opc & ebpf::BPF_ALU_OP_MASK) == (ebpf::MUL32_IMM & ebpf::BPF_ALU_OP_MASK);
    let div = (opc & ebpf::BPF_ALU_OP_MASK) == (ebpf::DIV32_IMM & ebpf::BPF_ALU_OP_MASK);
    let modrm = (opc & ebpf::BPF_ALU_OP_MASK) == (ebpf::MOD32_IMM & ebpf::BPF_ALU_OP_MASK);
    let is64 = (opc & ebpf::BPF_CLS_MASK) == ebpf::BPF_ALU64;

    if div || modrm {
        emit_load_imm(jit, RCX, pc as i64);

        // test src,src
        if is64 {
            emit_alu64(jit, 0x85, src, src);
        } else {
            emit_alu32(jit, 0x85, src, src);
        }

        // jz div_by_zero
        emit_jcc(jit, 0x84, TARGET_PC_DIV_BY_ZERO);
    }

    if dst != RAX {
        emit_push(jit, RAX);
    }
    if dst != RDX {
        emit_push(jit, RDX);
    }
    if imm != 0 {
        emit_load_imm(jit, RCX, imm as i64);
    } else {
        emit_mov(jit, src, RCX);
    }

    emit_mov(jit, dst, RAX);

    if div || modrm {
        // xor %edx,%edx
        emit_alu32(jit, 0x31, RDX, RDX);
    }

    if is64 {
        emit_rex(jit, 1, 0, 0, 0);
    }

    // mul %ecx or div %ecx
    emit_alu32(jit, 0xf7, if mul { 4 } else { 6 }, RCX);

    if dst != RDX {
        if modrm {
            emit_mov(jit, RDX, dst);
        }
        emit_pop(jit, RDX);
    }
    if dst != RAX {
        if div || mul {
            emit_mov(jit, RAX, dst);
        }
        emit_pop(jit, RAX);
    }
}

#[derive(Debug)]
struct Jump {
    offset_loc: usize,
    target_pc:  isize,
}

struct JitMemory<'a> {
    contents:        &'a mut [u8],
    offset:          usize,
    pc_locs:         Vec<usize>,
    special_targets: HashMap<isize, usize>,
    jumps:           Vec<Jump>,
}

impl<'a> JitMemory<'a> {
    fn new(_num_pages: usize) -> JitMemory<'a> {
        #[cfg(windows)]
            {
                panic!("JIT not supported on windows");
            }
        let contents: &mut[u8];
        #[cfg(not(windows))] // Without this block windows will fail ungracefully, hence the panic above
        unsafe {
            const PAGE_SIZE: usize = 4096;
            let size = _num_pages * PAGE_SIZE;
            let mut raw: *mut libc::c_void = std::mem::MaybeUninit::uninit().assume_init();
            libc::posix_memalign(&mut raw, PAGE_SIZE, size);
            libc::mprotect(raw, size, libc::PROT_EXEC | libc::PROT_READ | libc::PROT_WRITE);
            std::ptr::write_bytes(raw, 0xc3, size);  // for now, prepopulate with 'RET' calls
            contents = std::slice::from_raw_parts_mut(raw as *mut u8, _num_pages * PAGE_SIZE);
        }

        JitMemory {
            contents,
            offset:          0,
            pc_locs:         vec![],
            jumps:           vec![],
            special_targets: HashMap::new(),
        }
    }

    fn jit_compile<E: UserDefinedError>(&mut self, prog: &[u8],
                   syscalls: &HashMap<u32,
                   Syscall<'a, E>>) -> Result<(), JITError> {
        // Save registers
        for reg in CALLEE_SAVED_REGISTERS.iter() {
            emit_push(self, *reg);
            if *reg == RBP {
                emit_mov(self, RSP, RBP);
            }
        }

        // Save pointer to memory_mapping
        emit_mov(self, ARGUMENT_REGISTERS[1], R10);

        // Allocate stack space
        emit_alu64_imm32(self, 0x81, 5, RSP, CALL_FRAME_SIZE as i32);

        self.pc_locs = vec![0; prog.len() / ebpf::INSN_SIZE + 1];

        let mut insn_ptr:usize = 0;
        while insn_ptr * ebpf::INSN_SIZE < prog.len() {
            let insn = ebpf::get_insn(prog, insn_ptr);

            self.pc_locs[insn_ptr] = self.offset;

            let dst = map_register(insn.dst);
            let src = map_register(insn.src);
            let target_pc = insn_ptr as isize + insn.off as isize + 1;

            match insn.opc {

                // BPF_LD class
                ebpf::LD_ABS_B   => {
                    emit_address_translation(self, R11, AddressTranslationSrc::ImmediateOnly(insn.imm), 1, AccessType::Load, insn_ptr);
                    emit_load(self, OperandSize::S8, R11, RAX, 0);
                },
                ebpf::LD_ABS_H   => {
                    emit_address_translation(self, R11, AddressTranslationSrc::ImmediateOnly(insn.imm), 2, AccessType::Load, insn_ptr);
                    emit_load(self, OperandSize::S16, R11, RAX, 0);
                },
                ebpf::LD_ABS_W   => {
                    emit_address_translation(self, R11, AddressTranslationSrc::ImmediateOnly(insn.imm), 4, AccessType::Load, insn_ptr);
                    emit_load(self, OperandSize::S32, R11, RAX, 0);
                },
                ebpf::LD_ABS_DW  => {
                    emit_address_translation(self, R11, AddressTranslationSrc::ImmediateOnly(insn.imm), 8, AccessType::Load, insn_ptr);
                    emit_load(self, OperandSize::S64, R11, RAX, 0);
                },
                ebpf::LD_IND_B   => {
                    emit_address_translation(self, R11, AddressTranslationSrc::RegisterWithOffset(src, insn.imm), 1, AccessType::Load, insn_ptr);
                    emit_load(self, OperandSize::S8, R11, RAX, 0);
                },
                ebpf::LD_IND_H   => {
                    emit_address_translation(self, R11, AddressTranslationSrc::RegisterWithOffset(src, insn.imm), 2, AccessType::Load, insn_ptr);
                    emit_load(self, OperandSize::S16, R11, RAX, 0);
                },
                ebpf::LD_IND_W   => {
                    emit_address_translation(self, R11, AddressTranslationSrc::RegisterWithOffset(src, insn.imm), 4, AccessType::Load, insn_ptr);
                    emit_load(self, OperandSize::S32, R11, RAX, 0);
                },
                ebpf::LD_IND_DW  => {
                    emit_address_translation(self, R11, AddressTranslationSrc::RegisterWithOffset(src, insn.imm), 8, AccessType::Load, insn_ptr);
                    emit_load(self, OperandSize::S64, R11, RAX, 0);
                },

                ebpf::LD_DW_IMM  => {
                    insn_ptr += 1;
                    let second_part = ebpf::get_insn(prog, insn_ptr).imm as u64;
                    let imm = (insn.imm as u32) as u64 | second_part.wrapping_shl(32);
                    emit_load_imm(self, dst, imm as i64);
                },

                // BPF_LDX class
                ebpf::LD_B_REG   =>
                    emit_load(self, OperandSize::S8,  src, dst, insn.off as i32),
                ebpf::LD_H_REG   =>
                    emit_load(self, OperandSize::S16, src, dst, insn.off as i32),
                ebpf::LD_W_REG   =>
                    emit_load(self, OperandSize::S32, src, dst, insn.off as i32),
                ebpf::LD_DW_REG  =>
                    emit_load(self, OperandSize::S64, src, dst, insn.off as i32),

                // BPF_ST class
                ebpf::ST_B_IMM   =>
                    emit_store_imm32(self, OperandSize::S8,  dst, insn.off as i32, insn.imm),
                ebpf::ST_H_IMM   =>
                    emit_store_imm32(self, OperandSize::S16, dst, insn.off as i32, insn.imm),
                ebpf::ST_W_IMM   =>
                    emit_store_imm32(self, OperandSize::S32, dst, insn.off as i32, insn.imm),
                ebpf::ST_DW_IMM  =>
                    emit_store_imm32(self, OperandSize::S64, dst, insn.off as i32, insn.imm),

                // BPF_STX class
                ebpf::ST_B_REG   =>
                    emit_store(self, OperandSize::S8,  src, dst, insn.off as i32),
                ebpf::ST_H_REG   =>
                    emit_store(self, OperandSize::S16, src, dst, insn.off as i32),
                ebpf::ST_W_REG   =>
                    emit_store(self, OperandSize::S32, src, dst, insn.off as i32),
                ebpf::ST_DW_REG  =>
                    emit_store(self, OperandSize::S64, src, dst, insn.off as i32),
                ebpf::ST_W_XADD  => unimplemented!(),
                ebpf::ST_DW_XADD => unimplemented!(),

                // BPF_ALU class
                ebpf::ADD32_IMM  => emit_alu32_imm32(self, 0x81, 0, dst, insn.imm),
                ebpf::ADD32_REG  => emit_alu32(self, 0x01, src, dst),
                ebpf::SUB32_IMM  => emit_alu32_imm32(self, 0x81, 5, dst, insn.imm),
                ebpf::SUB32_REG  => emit_alu32(self, 0x29, src, dst),
                ebpf::MUL32_IMM | ebpf::MUL32_REG |
                    ebpf::DIV32_IMM | ebpf::DIV32_REG |
                    ebpf::MOD32_IMM | ebpf::MOD32_REG =>
                    muldivmod(self, insn_ptr as u16, insn.opc, src, dst, insn.imm),
                ebpf::OR32_IMM   => emit_alu32_imm32(self, 0x81, 1, dst, insn.imm),
                ebpf::OR32_REG   => emit_alu32(self, 0x09, src, dst),
                ebpf::AND32_IMM  => emit_alu32_imm32(self, 0x81, 4, dst, insn.imm),
                ebpf::AND32_REG  => emit_alu32(self, 0x21, src, dst),
                ebpf::LSH32_IMM  => emit_alu32_imm8(self, 0xc1, 4, dst, insn.imm as i8),
                ebpf::LSH32_REG  => {
                    emit_mov(self, src, RCX);
                    emit_alu32(self, 0xd3, 4, dst);
                },
                ebpf::RSH32_IMM  => emit_alu32_imm8(self, 0xc1, 5, dst, insn.imm as i8),
                ebpf::RSH32_REG  => {
                    emit_mov(self, src, RCX);
                    emit_alu32(self, 0xd3, 5, dst);
                },
                ebpf::NEG32      => emit_alu32(self, 0xf7, 3, dst),
                ebpf::XOR32_IMM  => emit_alu32_imm32(self, 0x81, 6, dst, insn.imm),
                ebpf::XOR32_REG  => emit_alu32(self, 0x31, src, dst),
                ebpf::MOV32_IMM  => emit_alu32_imm32(self, 0xc7, 0, dst, insn.imm),
                ebpf::MOV32_REG  => emit_mov(self, src, dst),
                ebpf::ARSH32_IMM => emit_alu32_imm8(self, 0xc1, 7, dst, insn.imm as i8),
                ebpf::ARSH32_REG => {
                    emit_mov(self, src, RCX);
                    emit_alu32(self, 0xd3, 7, dst);
                },
                ebpf::LE         => {}, // No-op
                ebpf::BE         => {
                    match insn.imm {
                        16 => {
                            // rol
                            emit1(self, 0x66); // 16-bit override
                            emit_alu32_imm8(self, 0xc1, 0, dst, 8);
                            // and
                            emit_alu32_imm32(self, 0x81, 4, dst, 0xffff);
                        }
                        32 | 64 => {
                            // bswap
                            let bit = match insn.imm { 64 => 1, _ => 0 };
                            emit_basic_rex(self, bit, 0, dst);
                            emit1(self, 0x0f);
                            emit1(self, 0xc8 | (dst & 0b111));
                        }
                        _ => unreachable!() // Should have been caught by verifier
                    }
                },

                // BPF_ALU64 class
                ebpf::ADD64_IMM  => emit_alu64_imm32(self, 0x81, 0, dst, insn.imm),
                ebpf::ADD64_REG  => emit_alu64(self, 0x01, src, dst),
                ebpf::SUB64_IMM  => emit_alu64_imm32(self, 0x81, 5, dst, insn.imm),
                ebpf::SUB64_REG  => emit_alu64(self, 0x29, src, dst),
                ebpf::MUL64_IMM | ebpf::MUL64_REG |
                    ebpf::DIV64_IMM | ebpf::DIV64_REG |
                    ebpf::MOD64_IMM | ebpf::MOD64_REG  =>
                    muldivmod(self, insn_ptr as u16, insn.opc, src, dst, insn.imm),
                ebpf::OR64_IMM   => emit_alu64_imm32(self, 0x81, 1, dst, insn.imm),
                ebpf::OR64_REG   => emit_alu64(self, 0x09, src, dst),
                ebpf::AND64_IMM  => emit_alu64_imm32(self, 0x81, 4, dst, insn.imm),
                ebpf::AND64_REG  => emit_alu64(self, 0x21, src, dst),
                ebpf::LSH64_IMM  => emit_alu64_imm8(self, 0xc1, 4, dst, insn.imm as i8),
                ebpf::LSH64_REG  => {
                    emit_mov(self, src, RCX);
                    emit_alu64(self, 0xd3, 4, dst);
                },
                ebpf::RSH64_IMM  =>  emit_alu64_imm8(self, 0xc1, 5, dst, insn.imm as i8),
                ebpf::RSH64_REG  => {
                    emit_mov(self, src, RCX);
                    emit_alu64(self, 0xd3, 5, dst);
                },
                ebpf::NEG64      => emit_alu64(self, 0xf7, 3, dst),
                ebpf::XOR64_IMM  => emit_alu64_imm32(self, 0x81, 6, dst, insn.imm),
                ebpf::XOR64_REG  => emit_alu64(self, 0x31, src, dst),
                ebpf::MOV64_IMM  => emit_load_imm(self, dst, insn.imm as i64),
                ebpf::MOV64_REG  => emit_mov(self, src, dst),
                ebpf::ARSH64_IMM => emit_alu64_imm8(self, 0xc1, 7, dst, insn.imm as i8),
                ebpf::ARSH64_REG => {
                    emit_mov(self, src, RCX);
                    emit_alu64(self, 0xd3, 7, dst);
                },

                // BPF_JMP class
                ebpf::JA         => emit_jmp(self, target_pc),
                ebpf::JEQ_IMM    => {
                    emit_cmp_imm32(self, dst, insn.imm);
                    emit_jcc(self, 0x84, target_pc);
                },
                ebpf::JEQ_REG    => {
                    emit_cmp(self, src, dst);
                    emit_jcc(self, 0x84, target_pc);
                },
                ebpf::JGT_IMM    => {
                    emit_cmp_imm32(self, dst, insn.imm);
                    emit_jcc(self, 0x87, target_pc);
                },
                ebpf::JGT_REG    => {
                    emit_cmp(self, src, dst);
                    emit_jcc(self, 0x87, target_pc);
                },
                ebpf::JGE_IMM    => {
                    emit_cmp_imm32(self, dst, insn.imm);
                    emit_jcc(self, 0x83, target_pc);
                },
                ebpf::JGE_REG    => {
                    emit_cmp(self, src, dst);
                    emit_jcc(self, 0x83, target_pc);
                },
                ebpf::JLT_IMM    => {
                    emit_cmp_imm32(self, dst, insn.imm);
                    emit_jcc(self, 0x82, target_pc);
                },
                ebpf::JLT_REG    => {
                    emit_cmp(self, src, dst);
                    emit_jcc(self, 0x82, target_pc);
                },
                ebpf::JLE_IMM    => {
                    emit_cmp_imm32(self, dst, insn.imm);
                    emit_jcc(self, 0x86, target_pc);
                },
                ebpf::JLE_REG    => {
                    emit_cmp(self, src, dst);
                    emit_jcc(self, 0x86, target_pc);
                },
                ebpf::JSET_IMM   => {
                    emit_alu64_imm32(self, 0xf7, 0, dst, insn.imm);
                    emit_jcc(self, 0x85, target_pc);
                },
                ebpf::JSET_REG   => {
                    emit_alu64(self, 0x85, src, dst);
                    emit_jcc(self, 0x85, target_pc);
                },
                ebpf::JNE_IMM    => {
                    emit_cmp_imm32(self, dst, insn.imm);
                    emit_jcc(self, 0x85, target_pc);
                },
                ebpf::JNE_REG    => {
                    emit_cmp(self, src, dst);
                    emit_jcc(self, 0x85, target_pc);
                },
                ebpf::JSGT_IMM   => {
                    emit_cmp_imm32(self, dst, insn.imm);
                    emit_jcc(self, 0x8f, target_pc);
                },
                ebpf::JSGT_REG   => {
                    emit_cmp(self, src, dst);
                    emit_jcc(self, 0x8f, target_pc);
                },
                ebpf::JSGE_IMM   => {
                    emit_cmp_imm32(self, dst, insn.imm);
                    emit_jcc(self, 0x8d, target_pc);
                },
                ebpf::JSGE_REG   => {
                    emit_cmp(self, src, dst);
                    emit_jcc(self, 0x8d, target_pc);
                },
                ebpf::JSLT_IMM   => {
                    emit_cmp_imm32(self, dst, insn.imm);
                    emit_jcc(self, 0x8c, target_pc);
                },
                ebpf::JSLT_REG   => {
                    emit_cmp(self, src, dst);
                    emit_jcc(self, 0x8c, target_pc);
                },
                ebpf::JSLE_IMM   => {
                    emit_cmp_imm32(self, dst, insn.imm);
                    emit_jcc(self, 0x8e, target_pc);
                },
                ebpf::JSLE_REG   => {
                    emit_cmp(self, src, dst);
                    emit_jcc(self, 0x8e, target_pc);
                },
                ebpf::CALL_IMM   => {
                    // Save registers for call before displacement
                    emit_register_saving_before_call(self);

                    // For JIT, syscalls MUST be registered at compile time. They can be
                    // updated later, but not created after compiling (we need the address of the
                    // syscall function in the JIT-compiled program).
                    let func_ptr = match syscalls.get(&(insn.imm as u32)) {
                        Some(Syscall::Function(func)) => *func as *const u8,
                        Some(Syscall::Object(boxed)) => {
                            let fat_ptr_ptr = unsafe { std::mem::transmute::<_, *const *const SyscallTraitObject>(&boxed) };
                            let fat_ptr = unsafe { std::mem::transmute::<_, *const SyscallTraitObject>(*fat_ptr_ptr) };
                            // Displace arguments to make room for RSI
                            for i in (2..6).rev() {
                                emit_mov(self, ARGUMENT_REGISTERS[i-1], ARGUMENT_REGISTERS[i]);
                            }
                            // RSI is the "&mut self" in the "call" method of the SyscallObject
                            emit_load_imm(self, RSI, unsafe { (*fat_ptr).data } as i64);
                            let vtable = unsafe { std::mem::transmute::<_, &SyscallObjectVtable>(&*(*fat_ptr).vtable) };
                            vtable.call
                        },
                        None => {
                            return Err(JITError::UnknownSyscall(insn.imm as u32, insn_ptr));
                        }
                    };

                    // emit_mov(self, R9, R10); // TODO: Pass mem / regions
                    emit_call(self, func_ptr as i64);

                    // Throw error if the result indicates one
                    emit_load(self, OperandSize::S64, RDI, map_register(0), 0);
                    emit_jcc(self, 0x85, TARGET_PC_EPILOGUE);

                    // Store Ok value in result register
                    emit_load(self, OperandSize::S64, RDI, map_register(0), 8);
                },
                ebpf::CALL_REG  => { unimplemented!() },
                ebpf::EXIT      => {
                    if insn_ptr != prog.len() / ebpf::INSN_SIZE - 1 {
                        emit_jmp(self, TARGET_PC_EXIT);
                    };
                },

                _               => return Err(JITError::UnknownOpCode(insn.opc, insn_ptr)),
            }

            insn_ptr += 1;
        }

        // Quit gracefully
        set_anchor(self, TARGET_PC_EXIT);

        // Store result in optional type
        emit_store(self, OperandSize::S64, map_register(0), RDI, 8);
        // Also store that no error occured
        emit_load_imm(self, map_register(0), 0);
        emit_store(self, OperandSize::S64, map_register(0), RDI, 0);

        // Epilogue
        set_anchor(self, TARGET_PC_EPILOGUE);

        // Deallocate stack space
        emit_alu64_imm32(self, 0x81, 0, RSP, CALL_FRAME_SIZE as i32);

        // Restore registers
        for reg in CALLEE_SAVED_REGISTERS.iter().rev() {
            emit_pop(self, *reg);
        }

        emit1(self, 0xc3); // ret

        // Division by zero handler
        set_anchor(self, TARGET_PC_DIV_BY_ZERO);
        // Store that an error occured
        emit_load_imm(self, map_register(0), 1);
        emit_store(self, OperandSize::S64, map_register(0), RDI, 0);
        // Store which error occured
        let err = Result::<u64, EbpfError<E>>::Err(EbpfError::DivideByZero(0));
        let err_kind = unsafe { *(&err as *const _ as *const u64).offset(1) };
        emit_load_imm(self, map_register(0), err_kind as i64);
        emit_store(self, OperandSize::S64, map_register(0), RDI, 8);
        // muldivmod stored pc in RCX
        emit_store(self, OperandSize::S64, RCX, RDI, 16);
        emit_jmp(self, TARGET_PC_EPILOGUE);
        Ok(())
    }

    fn resolve_jumps(&mut self) -> Result<(), JITError>
    {
        for jump in &self.jumps {
            let target_loc = match self.special_targets.get(&jump.target_pc) {
                Some(target) => *target,
                None         => self.pc_locs[jump.target_pc as usize]
            };

            // Assumes jump offset is at end of instruction
            unsafe {
                let offset_loc = jump.offset_loc as i32 + std::mem::size_of::<i32>() as i32;
                let rel = &(target_loc as i32 - offset_loc) as *const i32;

                let offset_ptr = self.contents.as_ptr().add(jump.offset_loc);

                libc::memcpy(offset_ptr as *mut libc::c_void, rel as *const libc::c_void,
                             std::mem::size_of::<i32>());
            }
        }
        Ok(())
    }
} // struct JitMemory

impl<'a> Index<usize> for JitMemory<'a> {
    type Output = u8;

    fn index(&self, _index: usize) -> &u8 {
        &self.contents[_index]
    }
}

impl<'a> IndexMut<usize> for JitMemory<'a> {
    fn index_mut(&mut self, _index: usize) -> &mut u8 {
        &mut self.contents[_index]
    }
}

impl<'a> std::fmt::Debug for JitMemory<'a> {
    fn fmt(&self, fmt: &mut Formatter) -> Result<(), FormatterError> {
        fmt.write_str("JIT contents: [")?;
        for i in self.contents as &[u8] {
            fmt.write_fmt(format_args!(" {:#04x},", i))?;
        };
        fmt.write_str(" ] | ")?;
        fmt.debug_struct("JIT state")
            .field("offset", &self.offset)
            .field("pc_locs", &self.pc_locs)
            .field("special_targets", &self.special_targets)
            .field("jumps", &self.jumps)
            .finish()
    }
}

// In the end, this is the only thing we export
pub fn compile<'a, E: UserDefinedError>(prog: &'a [u8], syscalls: &HashMap<u32, Syscall<'a, E>>)
    -> Result<JitProgram<E>, JITError> {

    // TODO: check how long the page must be to be sure to support an eBPF program of maximum
    // possible length
    let mut jit = JitMemory::new(1);
    jit.jit_compile(prog, syscalls)?;
    jit.resolve_jumps()?;

    Ok(unsafe { mem::transmute(jit.contents.as_ptr()) })
}<|MERGE_RESOLUTION|>--- conflicted
+++ resolved
@@ -24,13 +24,9 @@
     vm::Syscall,
     call_frames::CALL_FRAME_SIZE,
     ebpf::{self},
-<<<<<<< HEAD
-    error::UserDefinedError,
+    error::{UserDefinedError, EbpfError},
     memory_region::{AccessType, MemoryMapping},
     user_error::UserError,
-=======
-    error::{UserDefinedError, EbpfError},
->>>>>>> 176c02bf
 };
 
 /// A virtual method table for SyscallObject

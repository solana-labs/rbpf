// Derived from uBPF <https://github.com/iovisor/ubpf>
// Copyright 2015 Big Switch Networks, Inc
//      (uBPF: JIT algorithm, originally in C)
// Copyright 2016 6WIND S.A. <quentin.monnet@6wind.com>
//      (Translation to Rust, MetaBuff addition)
//
// Licensed under the Apache License, Version 2.0 <http://www.apache.org/licenses/LICENSE-2.0> or
// the MIT license <http://opensource.org/licenses/MIT>, at your option. This file may not be
// copied, modified, or distributed except according to those terms.

#![allow(clippy::deprecated_cfg_attr)]
#![cfg_attr(rustfmt, rustfmt_skip)]
#![allow(unreachable_code)]

extern crate libc;

use std;
use std::mem;
use std::collections::HashMap;
use std::fmt::Formatter;
use std::fmt::Error as FormatterError;
use std::ops::{Index, IndexMut};

<<<<<<< HEAD
use crate::{
    vm::{Executable, Syscall, ProgramResult, InstructionMeter},
    call_frames::{CALL_FRAME_SIZE, MAX_CALL_DEPTH},
    ebpf::{self, INSN_SIZE, FIRST_SCRATCH_REG, SCRATCH_REGS, STACK_REG, MM_STACK_START, MM_PROGRAM_START},
    error::{UserDefinedError, EbpfError},
    memory_region::{AccessType, MemoryMapping},
    user_error::UserError,
};

/// Argument for executing a eBPF JIT-compiled program
pub struct JitProgramArgument {
    /// The MemoryMapping to be used to run the compiled code
    pub memory_mapping: MemoryMapping,
    /// Pointers to the instructions of the compiled code
    pub instruction_addresses: [*const u8; 0],
}
=======
use crate::{error::UserDefinedError, vm::{Config, JitProgram, Syscall}, ebpf::{self}};
use thiserror::Error;
>>>>>>> c6354546

/// eBPF JIT-compiled program
pub struct JitProgram<E: UserDefinedError, I: InstructionMeter> {
    /// Call this with JitProgramArgument to execute the compiled code
    pub main: unsafe fn(&ProgramResult<E>, u64, &JitProgramArgument, &mut I) -> i64,
    /// Pointers to the instructions of the compiled code
    pub instruction_addresses: Vec<*const u8>,
}

/// Combines program and argument for a VM instance
pub struct JitProgramAndArgument<E: UserDefinedError, I: InstructionMeter> {
    /// JIT-compiled program
    pub program: JitProgram<E, I>,
    /// The argument is actually a JitProgramArgument
    pub argument: Vec<*const u8>,
}

/// A virtual method table for SyscallObject
struct SyscallObjectVtable {
    /// Drops the dyn trait object
    pub drop: fn(*const u8),
    /// Size of the dyn trait object in bytes
    pub size: usize,
    /// Alignment of the dyn trait object in bytes
    pub align: usize,
    /// The call method of the SyscallObject
    pub call: *const u8,
}

// Could be replaced by https://doc.rust-lang.org/std/raw/struct.TraitObject.html
/// A dyn trait fat pointer for SyscallObject
struct SyscallTraitObject {
    /// Pointer to the actual object
    pub data: *const u8,
    /// Pointer to the virtual method table
    pub vtable: *const SyscallObjectVtable,
}

// Special values for target_pc in struct Jump
const TARGET_OFFSET: usize = ebpf::PROG_MAX_INSNS;
const TARGET_PC_EXIT: usize = TARGET_OFFSET + 1;
const TARGET_PC_EPILOGUE: usize = TARGET_OFFSET + 2;
const TARGET_PC_CALL_EXCEEDED_MAX_INSTRUCTIONS: usize = TARGET_OFFSET + 3;
const TARGET_PC_CALL_DEPTH_EXCEEDED: usize = TARGET_OFFSET + 4;
const TARGET_PC_CALL_OUTSIDE_TEXT_SEGMENT: usize = TARGET_OFFSET + 5;
const TARGET_PC_DIV_BY_ZERO: usize = TARGET_OFFSET + 6;
const TARGET_PC_EXCEPTION_AT: usize = TARGET_OFFSET + 7;
const TARGET_PC_SYSCALL_EXCEPTION: usize = TARGET_OFFSET + 8;

#[derive(Copy, Clone)]
enum OperandSize {
    S8  = 8,
    S16 = 16,
    S32 = 32,
    S64 = 64,
}

// Registers
const RAX: u8 = 0;
const RCX: u8 = 1;
const RDX: u8 = 2;
const RBX: u8 = 3;
const RSP: u8 = 4;
const RBP: u8 = 5;
const RSI: u8 = 6;
const RDI: u8 = 7;
const R8:  u8 = 8;
const R9:  u8 = 9;
const R10: u8 = 10;
const R11: u8 = 11;
const R12: u8 = 12;
const R13: u8 = 13;
const R14: u8 = 14;
const R15: u8 = 15;

// System V AMD64 ABI
// Works on: Linux, macOS, BSD and Solaris but not on Windows
const ARGUMENT_REGISTERS: [u8; 6] = [
    RDI, RSI, RDX, RCX, R8, R9
];
const CALLER_SAVED_REGISTERS: [u8; 9] = [
    RAX, RCX, RDX, RSI, RDI, R8, R9, R10, R11
];
const CALLEE_SAVED_REGISTERS: [u8; 6] = [
    RBP, RBX, R12, R13, R14, R15
];

// Special registers:
// RDI Instruction meter (BPF pc limit)
// RBP Stores a constant pointer to original RSP-8
// R10 Stores a constant pointer to JitProgramArgument
// R11 Scratch register for offsetting

const REGISTER_MAP: [u8; 11] = [
    RAX, // 0  return value
    ARGUMENT_REGISTERS[1], // 1
    ARGUMENT_REGISTERS[2], // 2
    ARGUMENT_REGISTERS[3], // 3
    ARGUMENT_REGISTERS[4], // 4
    ARGUMENT_REGISTERS[5], // 5
    CALLEE_SAVED_REGISTERS[2], // 6
    CALLEE_SAVED_REGISTERS[3], // 7
    CALLEE_SAVED_REGISTERS[4], // 8
    CALLEE_SAVED_REGISTERS[5], // 9
    RBX, // 10 stack pointer
];

// Return the x86 register for the given eBPF register
fn map_register(r: u8) -> u8 {
    assert!(r < REGISTER_MAP.len() as u8);
    REGISTER_MAP[(r % REGISTER_MAP.len() as u8) as usize]
}

macro_rules! emit_bytes {
    ( $jit:ident, $data:tt, $t:ty ) => {{
        let size = mem::size_of::<$t>() as usize;
        assert!($jit.offset + size <= $jit.contents.len());
        unsafe {
            #[allow(clippy::cast_ptr_alignment)]
            let ptr = $jit.contents.as_ptr().add($jit.offset) as *mut $t;
            *ptr = $data as $t;
        }
        $jit.offset += size;
    }}
}

#[inline]
fn emit1(jit: &mut JitCompiler, data: u8) {
    emit_bytes!(jit, data, u8);
}

#[inline]
fn emit2(jit: &mut JitCompiler, data: u16) {
    emit_bytes!(jit, data, u16);
}

#[inline]
fn emit4(jit: &mut JitCompiler, data: u32) {
    emit_bytes!(jit, data, u32);
}

#[inline]
fn emit8(jit: &mut JitCompiler, data: u64) {
    emit_bytes!(jit, data, u64);
}

#[allow(dead_code)]
#[inline]
fn emit_debugger_trap(jit: &mut JitCompiler) {
    emit1(jit, 0xcc);
}

#[inline]
fn emit_modrm(jit: &mut JitCompiler, modrm: u8, r: u8, m: u8) {
    assert_eq!((modrm | 0xc0), 0xc0);
    emit1(jit, (modrm & 0xc0) | ((r & 0b111) << 3) | (m & 0b111));
}

#[inline]
fn emit_modrm_reg2reg(jit: &mut JitCompiler, r: u8, m: u8) {
    emit_modrm(jit, 0xc0, r, m);
}

#[inline]
fn emit_sib(jit: &mut JitCompiler, scale: u8, index: u8, base: u8) {
    assert_eq!((scale | 0xc0), 0xc0);
    emit1(jit, (scale & 0xc0) | ((index & 0b111) << 3) | (base & 0b111));
}

#[inline]
fn emit_modrm_and_displacement(jit: &mut JitCompiler, r: u8, m: u8, d: i32) {
    if d == 0 && (m & 0b111) != RBP {
        emit_modrm(jit, 0x00, r, m);
        if (m & 0b111) == RSP {
            emit_sib(jit, 0, m, m);
        }
    } else if d >= -128 && d <= 127 {
        emit_modrm(jit, 0x40, r, m);
        if (m & 0b111) == RSP {
            emit_sib(jit, 0, m, m);
        }
        emit1(jit, d as u8);
    } else {
        emit_modrm(jit, 0x80, r, m);
        if (m & 0b111) == RSP {
            emit_sib(jit, 0, m, m);
        }
        emit4(jit, d as u32);
    }
}

#[inline]
fn emit_rex(jit: &mut JitCompiler, w: u8, r: u8, x: u8, b: u8) {
    assert_eq!((w | 1), 1);
    assert_eq!((r | 1), 1);
    assert_eq!((x | 1), 1);
    assert_eq!((b | 1), 1);
    emit1(jit, 0x40 | (w << 3) | (r << 2) | (x << 1) | b);
}

// Emits a REX prefix with the top bit of src and dst.
// Skipped if no bits would be set.
#[inline]
fn emit_basic_rex(jit: &mut JitCompiler, w: u8, src: u8, dst: u8) {
    let is_masked = | val, mask | if val & mask == 0 { 0 } else { 1 };
    let src_masked = is_masked(src, 0b1000);
    let dst_masked = is_masked(dst, 0b1000);
    if w != 0 || src_masked != 0 || dst_masked != 0 {
        emit_rex(jit, w, src_masked, 0, dst_masked);
    }
}

#[inline]
fn emit_push(jit: &mut JitCompiler, r: u8) {
    emit_basic_rex(jit, 0, 0, r);
    emit1(jit, 0x50 | (r & 0b111));
}

#[inline]
fn emit_pop(jit: &mut JitCompiler, r: u8) {
    emit_basic_rex(jit, 0, 0, r);
    emit1(jit, 0x58 | (r & 0b111));
}

enum OperationWidth {
    Bit32 = 0,
    Bit64 = 1,
}

// REX prefix and ModRM byte
// We use the MR encoding when there is a choice
// 'src' is often used as an opcode extension
#[inline]
fn emit_alu(jit: &mut JitCompiler, width: OperationWidth, op: u8, src: u8, dst: u8, imm: i32, displacement: Option<i32>) {
    emit_basic_rex(jit, width as u8, src, dst);
    emit1(jit, op);
    match displacement {
        Some(d) => {
            emit_modrm_and_displacement(jit, src, dst, d);
        },
        None => {
            emit_modrm_reg2reg(jit, src, dst);
        }
    }
    match op {
        0xc1 => emit1(jit, imm as u8),
        0x81 | 0xc7 => emit4(jit, imm as u32),
        0xf7 if src == 0 => emit4(jit, imm as u32),
        _ => {}
    }
}

// Register to register mov
#[inline]
fn emit_mov(jit: &mut JitCompiler, src: u8, dst: u8) {
    emit_alu(jit, OperationWidth::Bit64, 0x89, src, dst, 0, None);
}

// Register to register exchange / swap
#[inline]
fn emit_xchg(jit: &mut JitCompiler, src: u8, dst: u8) {
    emit_alu(jit, OperationWidth::Bit64, 0x87, src, dst, 0, None);
}

#[inline]
fn emit_cmp_imm32(jit: &mut JitCompiler, dst: u8, imm: i32, displacement: Option<i32>) {
    emit_alu(jit, OperationWidth::Bit64, 0x81, 7, dst, imm, displacement);
}

#[inline]
fn emit_cmp(jit: &mut JitCompiler, src: u8, dst: u8, displacement: Option<i32>) {
    emit_alu(jit, OperationWidth::Bit64, 0x39, src, dst, 0, displacement);
}

#[inline]
fn emit_jump_offset(jit: &mut JitCompiler, target_pc: usize) {
    let jump = Jump { offset_loc: jit.offset, target_pc };
    jit.jumps.push(jump);
    emit4(jit, 0);
}

#[inline]
fn emit_jcc(jit: &mut JitCompiler, code: u8, target_pc: usize) {
    emit1(jit, 0x0f);
    emit1(jit, code);
    emit_jump_offset(jit, target_pc);
}

#[inline]
fn emit_jmp(jit: &mut JitCompiler, target_pc: usize) {
    emit1(jit, 0xe9);
    emit_jump_offset(jit, target_pc);
}

#[inline]
fn set_anchor(jit: &mut JitCompiler, target: usize) {
    jit.special_targets.insert(target, jit.offset);
}

// Load [src + offset] into dst
#[inline]
fn emit_load(jit: &mut JitCompiler, size: OperandSize, src: u8, dst: u8, offset: i32) {
    let data = match size {
        OperandSize::S64 => 1,
        _ => 0
    };
    emit_basic_rex(jit, data, dst, src);

    match size {
        OperandSize::S8 => {
            // movzx
            emit1(jit, 0x0f);
            emit1(jit, 0xb6);
        },
        OperandSize::S16 => {
            // movzx
            emit1(jit, 0x0f);
            emit1(jit, 0xb7);
        },
        OperandSize::S32 | OperandSize::S64 => {
            // mov
            emit1(jit, 0x8b);
        }
    }

    emit_modrm_and_displacement(jit, dst, src, offset);
}

// Load sign-extended immediate into register
#[inline]
fn emit_load_imm(jit: &mut JitCompiler, dst: u8, imm: i64) {
    if imm >= std::i32::MIN as i64 && imm <= std::i32::MAX as i64 {
        emit_alu(jit, OperationWidth::Bit64, 0xc7, 0, dst, imm as i32, None);
    } else {
        // movabs $imm,dst
        emit_basic_rex(jit, 1, 0, dst);
        emit1(jit, 0xb8 | (dst & 0b111));
        emit8(jit, imm as u64);
    }
}

// Load effective address (64 bit)
#[allow(dead_code)]
#[inline]
fn emit_leaq(jit: &mut JitCompiler, src: u8, dst: u8, offset: i32) {
    emit_basic_rex(jit, 1, dst, src);
    // leaq src + offset, dst
    emit1(jit, 0x8d);
    emit_modrm_and_displacement(jit, dst, src, offset);
}

// Store register src to [dst + offset]
#[inline]
fn emit_store(jit: &mut JitCompiler, size: OperandSize, src: u8, dst: u8, offset: i32) {
    if let OperandSize::S16 = size {
        emit1(jit, 0x66) // 16-bit override
    };
    let (is_s8, is_u64, rexw) = match size {
        OperandSize::S8  => (true, false, 0),
        OperandSize::S64 => (false, true, 1),
        _                => (false, false, 0),
    };
    if is_u64 || (src & 0b1000) != 0 || (dst & 0b1000) != 0 || is_s8 {
        let is_masked = | val, mask | {
            match val & mask {
                0 => 0,
                _ => 1
            }
        };
        emit_rex(jit, rexw, is_masked(src, 8), 0, is_masked(dst, 8));
    }
    match size {
        OperandSize::S8 => emit1(jit, 0x88),
        _               => emit1(jit, 0x89),
    };
    emit_modrm_and_displacement(jit, src, dst, offset);
}

// Store immediate to [dst + offset]
#[inline]
fn emit_store_imm32(jit: &mut JitCompiler, size: OperandSize, dst: u8, offset: i32, imm: i32) {
    if let OperandSize::S16 = size {
        emit1(jit, 0x66) // 16-bit override
    };
    match size {
        OperandSize::S64 => emit_basic_rex(jit, 1, 0, dst),
        _                => emit_basic_rex(jit, 0, 0, dst),
    };
    match size {
        OperandSize::S8 => emit1(jit, 0xc6),
        _               => emit1(jit, 0xc7),
    };
    emit_modrm_and_displacement(jit, 0, dst, offset);
    match size {
        OperandSize::S8  => emit1(jit, imm as u8),
        OperandSize::S16 => emit2(jit, imm as u16),
        _                => emit4(jit, imm as u32),
    };
}

/* Explaination of the Instruction Meter

    The instruction meter serves two purposes: First, measure how many BPF instructions are
    executed (profiling) and second, limit this number by stopping the program with an exception
    once a given threshold is reached (validation). One approach would be to increment and
    validate the instruction meter before each instruction. However, this would heavily impact
    performance. Thus, we only profile and validate the instruction meter at branches.

    For this, we implicitly sum up all the instructions between two branches.
    It is easy to know the end of such a slice of instructions, but how do we know where it
    started? There could be multiple ways to jump onto a path which all lead to the same final
    branch. This is, where the integral technique comes in. The program is basically a sequence
    of instructions with the x-axis being the program counter (short "pc"). The cost function is
    a constant function which returns one for every point on the x axis. Now, the instruction
    meter needs to calculate the definite integral of the cost function between the start and the
    end of the current slice of instructions. For that we need the indefinite integral of the cost
    function. Fortunately, the derivative of the pc is the cost function (it increases by one for
    every instruction), thus the pc is an antiderivative of the the cost function and a valid
    indefinite integral. So, to calculate an definite integral of the cost function, we just need
    to subtract the start pc from the end pc of the slice. This difference can then be subtracted
    from the remaining instruction counter until it goes below zero at which point it reaches
    the instruction meter limit. Ok, but how do we know the start of the slice at the end?

    The trick is: We do not need to know. As subtraction and addition are associative operations,
    we can reorder them, even beyond the current branch. Thus, we can simply account for the
    amount the start will subtract at the next branch by already adding that to the remaining
    instruction counter at the current branch. So, every branch just subtracts its current pc
    (the end of the slice) and adds the target pc (the start of the next slice) to the remaining
    instruction counter. This way, no branch needs to know the pc of the last branch explicitly.
    Another way to think about this trick is as follows: The remaining instruction counter now
    measures what the maximum pc is, that we can reach with the remaining budget after the last
    branch.

    One problem are conditional branches. There are basically two ways to handle them: Either,
    only do the profiling if the branch is taken, which requires two jumps (one for the profiling
    and one to get to the target pc). Or, always profile it as if the jump to the target pc was
    taken, but then behind the conditional branch, undo the profiling (as it was not taken). We
    use the second method and the undo profiling is the same as the normal profiling, just with
    reversed plus and minus signs.

    Another special case to keep in mind are return instructions. They would require us to know
    the return address (target pc), but in the JIT we already converted that to be a host address.
    Of course, one could also save the BPF return address on the stack, but an even simpler
    solution exists: Just count as if you were jumping to an specific target pc before the exit,
    and then after returning use the undo profiling. The trick is, that the undo profiling now
    has the current pc which is the BPF return address. The virtual target pc we count towards
    and undo again can be anything, so we just set it to zero.
*/

#[inline]
fn emit_profile_instruction_count(jit: &mut JitCompiler, target_pc: Option<usize>) {
    if jit.enable_instruction_meter {
        match target_pc {
            Some(target_pc) => {
                emit_alu(jit, OperationWidth::Bit64, 0x81, 0, ARGUMENT_REGISTERS[0], target_pc as i32 - jit.pc as i32 - 1, None); // instruction_meter += target_pc - (jit.pc + 1);
            },
            None => { // If no constant target_pc is given, it is expected to be on the stack instead
                emit_pop(jit, R11);
                emit_alu(jit, OperationWidth::Bit64, 0x81, 5, ARGUMENT_REGISTERS[0], jit.pc as i32 + 1, None); // instruction_meter -= jit.pc + 1;
                emit_alu(jit, OperationWidth::Bit64, 0x01, R11, ARGUMENT_REGISTERS[0], jit.pc as i32, None); // instruction_meter += target_pc;
            },
        }
    }
}

#[inline]
fn emit_validate_and_profile_instruction_count(jit: &mut JitCompiler, target_pc: Option<usize>) {
    if jit.enable_instruction_meter {
        emit_cmp_imm32(jit, ARGUMENT_REGISTERS[0], jit.pc as i32 + 1, None);
        emit_jcc(jit, 0x82, TARGET_PC_CALL_EXCEEDED_MAX_INSTRUCTIONS);
        emit_profile_instruction_count(jit, target_pc);
    }
}

#[inline]
fn emit_undo_profile_instruction_count(jit: &mut JitCompiler, target_pc: usize) {
    if jit.enable_instruction_meter {
        emit_alu(jit, OperationWidth::Bit64, 0x81, 0, ARGUMENT_REGISTERS[0], jit.pc as i32 + 1 - target_pc as i32, None); // instruction_meter += (jit.pc + 1) - target_pc;
    }
}

#[inline]
fn emit_profile_instruction_count_of_exception(jit: &mut JitCompiler) {
    emit_alu(jit, OperationWidth::Bit64, 0x81, 0, R11, 1, None);
    if jit.enable_instruction_meter {
        emit_alu(jit, OperationWidth::Bit64, 0x29, R11, ARGUMENT_REGISTERS[0], 0, None); // instruction_meter -= pc + 1;
    }
}

#[inline]
fn emit_conditional_branch_reg(jit: &mut JitCompiler, op: u8, src: u8, dst: u8, target_pc: usize) {
    emit_validate_and_profile_instruction_count(jit, Some(target_pc));
    emit_cmp(jit, src, dst, None);
    emit_jcc(jit, op, target_pc);
    emit_undo_profile_instruction_count(jit, target_pc);
}

#[inline]
fn emit_conditional_branch_imm(jit: &mut JitCompiler, op: u8, imm: i32, dst: u8, target_pc: usize) {
    emit_validate_and_profile_instruction_count(jit, Some(target_pc));
    emit_cmp_imm32(jit, dst, imm, None);
    emit_jcc(jit, op, target_pc);
    emit_undo_profile_instruction_count(jit, target_pc);
}

enum Value {
    Register(u8),
    RegisterPlusConstant(u8, i64),
    Constant(i64),
    Stack(i32)
}

#[inline]
fn emit_bpf_call(jit: &mut JitCompiler, dst: Value, number_of_instructions: usize) {
    for reg in REGISTER_MAP.iter().skip(FIRST_SCRATCH_REG).take(SCRATCH_REGS) {
        emit_push(jit, *reg);
    }
    emit_push(jit, REGISTER_MAP[STACK_REG]);

    match dst {
        Value::Register(reg) => {
            // Move vm target_address into RAX
            emit_mov(jit, reg, REGISTER_MAP[0]);
            // Force alignment of RAX
            emit_alu(jit, OperationWidth::Bit64, 0x81, 4, REGISTER_MAP[0], !(INSN_SIZE as i32 - 1), None); // RAX &= !(INSN_SIZE - 1, None);
            // Store PC in case the bounds check fails
            emit_load_imm(jit, R11, jit.pc as i64);
            // Upper bound check
            // if(RAX >= MM_PROGRAM_START + number_of_instructions * INSN_SIZE) throw CALL_OUTSIDE_TEXT_SEGMENT;
            emit_load_imm(jit, REGISTER_MAP[STACK_REG], MM_PROGRAM_START as i64 + (number_of_instructions * INSN_SIZE) as i64);
            emit_cmp(jit, REGISTER_MAP[STACK_REG], REGISTER_MAP[0], None);
            emit_jcc(jit, 0x83, TARGET_PC_CALL_OUTSIDE_TEXT_SEGMENT);
            // Lower bound check
            // if(RAX < MM_PROGRAM_START) throw CALL_OUTSIDE_TEXT_SEGMENT;
            emit_load_imm(jit, REGISTER_MAP[STACK_REG], MM_PROGRAM_START as i64);
            emit_cmp(jit, REGISTER_MAP[STACK_REG], REGISTER_MAP[0], None);
            emit_jcc(jit, 0x82, TARGET_PC_CALL_OUTSIDE_TEXT_SEGMENT);
            // Calculate offset relative to instruction_addresses
            emit_alu(jit, OperationWidth::Bit64, 0x29, REGISTER_MAP[STACK_REG], REGISTER_MAP[0], 0, None); // RAX -= MM_PROGRAM_START;
            if jit.enable_instruction_meter {
                // Calculate the target_pc to update the instruction_meter
                let shift_amount = INSN_SIZE.trailing_zeros();
                assert_eq!(INSN_SIZE, 1<<shift_amount);
                emit_mov(jit, REGISTER_MAP[0], REGISTER_MAP[STACK_REG]);
                emit_alu(jit, OperationWidth::Bit64, 0xc1, 5, REGISTER_MAP[STACK_REG], shift_amount as i32, None);
                emit_push(jit, REGISTER_MAP[STACK_REG]);
            }
            // Load host target_address from JitProgramArgument.instruction_addresses
            assert_eq!(INSN_SIZE, 8); // Because the instruction size is also the slot size we do not need to shift the offset
            emit_mov(jit, REGISTER_MAP[0], REGISTER_MAP[STACK_REG]);
            emit_mov(jit, R10, REGISTER_MAP[STACK_REG]);
            emit_alu(jit, OperationWidth::Bit64, 0x01, REGISTER_MAP[STACK_REG], REGISTER_MAP[0], 0, None); // RAX += &JitProgramArgument as *const _;
            emit_load(jit, OperandSize::S64, REGISTER_MAP[0], REGISTER_MAP[0], std::mem::size_of::<JitProgramArgument>() as i32); // RAX = JitProgramArgument.instruction_addresses[RAX / 8];
        },
        Value::Constant(_target_pc) => {},
        _ => panic!()
    }

    emit_load(jit, OperandSize::S64, RBP, REGISTER_MAP[STACK_REG], -8 * CALLEE_SAVED_REGISTERS.len() as i32); // load stack_ptr
    emit_alu(jit, OperationWidth::Bit64, 0x81, 4, REGISTER_MAP[STACK_REG], !(CALL_FRAME_SIZE as i32 * 2 - 1), None); // stack_ptr &= !(CALL_FRAME_SIZE * 2 - 1, None);
    emit_alu(jit, OperationWidth::Bit64, 0x81, 0, REGISTER_MAP[STACK_REG], CALL_FRAME_SIZE as i32 * 3, None); // stack_ptr += CALL_FRAME_SIZE * 3;
    emit_store(jit, OperandSize::S64, REGISTER_MAP[STACK_REG], RBP, -8 * CALLEE_SAVED_REGISTERS.len() as i32); // store stack_ptr

    // if(stack_ptr >= MM_STACK_START + MAX_CALL_DEPTH * CALL_FRAME_SIZE * 2) throw EbpfError::CallDepthExeeded;
    emit_load_imm(jit, R11, MM_STACK_START as i64 + (MAX_CALL_DEPTH * CALL_FRAME_SIZE * 2) as i64);
    emit_cmp(jit, R11, REGISTER_MAP[STACK_REG], None);
    // Store PC in case the bounds check fails
    emit_load_imm(jit, R11, jit.pc as i64);
    emit_jcc(jit, 0x83, TARGET_PC_CALL_DEPTH_EXCEEDED);

    match dst {
        Value::Register(_reg) => {
            emit_validate_and_profile_instruction_count(jit, None);
            // callq *%rax
            emit1(jit, 0xff);
            emit1(jit, 0xd0);
        },
        Value::Constant(target_pc) => {
            emit_validate_and_profile_instruction_count(jit, Some(target_pc as usize));
            emit1(jit, 0xe8);
            emit_jump_offset(jit, target_pc as usize);
        },
        _ => panic!()
    }
    emit_undo_profile_instruction_count(jit, 0);

    emit_pop(jit, REGISTER_MAP[STACK_REG]);
    for reg in REGISTER_MAP.iter().skip(FIRST_SCRATCH_REG).take(SCRATCH_REGS).rev() {
        emit_pop(jit, *reg);
    }
}

struct Argument {
    index: usize,
    value: Value,
}

#[inline]
fn emit_rust_call(jit: &mut JitCompiler, function: *const u8, arguments: &[Argument], return_reg: Option<u8>) {
    let mut saved_registers = CALLER_SAVED_REGISTERS.to_vec();
    if let Some(reg) = return_reg {
        let dst = saved_registers.iter().position(|x| *x == reg).unwrap();
        saved_registers.remove(dst);
    }

    // Pass arguments via stack
    for argument in arguments {
        if argument.index < ARGUMENT_REGISTERS.len() {
            continue;
        }
        match argument.value {
            Value::Register(reg) => {
                let src = saved_registers.iter().position(|x| *x == reg).unwrap();
                saved_registers.remove(src);
                let dst = saved_registers.len()-(argument.index-ARGUMENT_REGISTERS.len());
                saved_registers.insert(dst, reg);
            },
            _ => panic!()
        }
    }

    // Save registers on stack
    for reg in saved_registers.iter() {
        emit_push(jit, *reg);
    }

    // Pass arguments via registers
    for argument in arguments {
        if argument.index >= ARGUMENT_REGISTERS.len() {
            continue;
        }
        let dst = ARGUMENT_REGISTERS[argument.index];
        match argument.value {
            Value::Register(reg) => {
                if reg != dst {
                    emit_mov(jit, reg, dst);
                }
            },
            Value::RegisterPlusConstant(reg, offset) => {
                emit_load_imm(jit, R11, offset);
                emit_alu(jit, OperationWidth::Bit64, 0x01, reg, R11, 0, None);
                emit_mov(jit, R11, dst);
            },
            Value::Constant(value) => {
                emit_load_imm(jit, dst, value);
            },
            Value::Stack(slot) => {
                emit_load(jit, OperandSize::S64, RBP, dst, -8 * (CALLEE_SAVED_REGISTERS.len() as i32 + slot));
            },
        }
    }

    // TODO use direct call when possible
    emit_load_imm(jit, RAX, function as i64);
    // callq *%rax
    emit1(jit, 0xff);
    emit1(jit, 0xd0);

    if let Some(reg) = return_reg {
        emit_mov(jit, RAX, reg);
    }

    // Restore registers from stack
    for reg in saved_registers.iter().rev() {
        emit_pop(jit, *reg);
    }

    // Test if result indicates that an error occured
    emit_load(jit, OperandSize::S64, RBP, R11, -8 * (CALLEE_SAVED_REGISTERS.len() + 1) as i32);
    emit_cmp_imm32(jit, R11, 0, Some(0));
}

#[inline]
fn emit_address_translation(jit: &mut JitCompiler, host_addr: u8, vm_addr: Value, len: u64, access_type: AccessType) {
    emit_rust_call(jit, MemoryMapping::map::<UserError> as *const u8, &[
        Argument { index: 3, value: vm_addr }, // Specify first as the src register could be overwritten by other arguments
        Argument { index: 0, value: Value::Stack(1) }, // Pointer to optional typed return value
        Argument { index: 1, value: Value::Register(R10) }, // JitProgramArgument::memory_mapping
        Argument { index: 2, value: Value::Constant(access_type as i64) },
        Argument { index: 4, value: Value::Constant(len as i64) },
    ], None);

    // Throw error if the result indicates one
    emit_load_imm(jit, R11, jit.pc as i64);
    emit_jcc(jit, 0x85, TARGET_PC_EXCEPTION_AT);

    // Store Ok value in result register
    emit_load(jit, OperandSize::S64, RBP, R11, -8 * (CALLEE_SAVED_REGISTERS.len() + 1) as i32);
    emit_load(jit, OperandSize::S64, R11, host_addr, 8);
}

fn muldivmod(jit: &mut JitCompiler, opc: u8, src: u8, dst: u8, imm: i32) {
    let mul = (opc & ebpf::BPF_ALU_OP_MASK) == (ebpf::MUL32_IMM & ebpf::BPF_ALU_OP_MASK);
    let div = (opc & ebpf::BPF_ALU_OP_MASK) == (ebpf::DIV32_IMM & ebpf::BPF_ALU_OP_MASK);
    let modrm = (opc & ebpf::BPF_ALU_OP_MASK) == (ebpf::MOD32_IMM & ebpf::BPF_ALU_OP_MASK);
    let is64 = (opc & ebpf::BPF_CLS_MASK) == ebpf::BPF_ALU64;

    if div || modrm {
        // Save pc
        emit_load_imm(jit, R11, jit.pc as i64);

        // test src,src
        if is64 {
            emit_alu(jit, OperationWidth::Bit64, 0x85, src, src, 0, None);
        } else {
            emit_alu(jit, OperationWidth::Bit32, 0x85, src, src, 0, None);
        }

        // Jump if src is zero
        emit_jcc(jit, 0x84, TARGET_PC_DIV_BY_ZERO);
    }

    if dst != RAX {
        emit_push(jit, RAX);
    }
    if dst != RDX {
        emit_push(jit, RDX);
    }
    emit_mov(jit, RCX, R11);

    if imm != 0 {
        emit_load_imm(jit, RCX, imm as i64);
    } else {
        emit_mov(jit, src, RCX);
    }

    if dst != RAX {
        emit_mov(jit, dst, RAX);
    }

    if div || modrm {
        // xor %edx,%edx
        emit_alu(jit, OperationWidth::Bit32, 0x31, RDX, RDX, 0, None);
    }

    if is64 {
        emit_rex(jit, 1, 0, 0, 0);
    }

    // mul %ecx or div %ecx
    emit_alu(jit, OperationWidth::Bit32, 0xf7, if mul { 4 } else { 6 }, RCX, 0, None);

    emit_mov(jit, R11, RCX);
    if dst != RDX {
        if modrm {
            emit_mov(jit, RDX, dst);
        }
        emit_pop(jit, RDX);
    }
    if dst != RAX {
        if div || mul {
            emit_mov(jit, RAX, dst);
        }
        emit_pop(jit, RAX);
    }
}

#[inline]
fn set_exception_kind<E: UserDefinedError>(jit: &mut JitCompiler, err: EbpfError<E>) {
    let err = Result::<u64, EbpfError<E>>::Err(err);
    let err_kind = unsafe { *(&err as *const _ as *const u64).offset(1) };
    emit_load(jit, OperandSize::S64, RBP, R10, -8 * (CALLEE_SAVED_REGISTERS.len() + 1) as i32);
    emit_store_imm32(jit, OperandSize::S64, R10, 8, err_kind as i32);
}

#[derive(Debug)]
struct Jump {
    offset_loc: usize,
    target_pc: usize,
}

<<<<<<< HEAD
struct JitCompiler<'a> {
    contents: &'a mut [u8],
    offset: usize,
    pc: usize,
    pc_locs: Vec<usize>,
    special_targets: HashMap<usize, usize>,
    jumps: Vec<Jump>,
    enable_instruction_meter: bool,
}

impl<'a> JitCompiler<'a> {
    // num_pages is unused on windows
    fn new(_num_pages: usize, _enable_instruction_meter: bool) -> JitCompiler<'a> {
=======
struct JitMemory<'a> {
    contents:        &'a mut [u8],
    offset:          usize,
    pc_locs:         Vec<usize>,
    special_targets: HashMap<isize, usize>,
    jumps:           Vec<Jump>,
    config:          Config,
}

impl<'a> JitMemory<'a> {
    fn new(_num_pages: usize, _config: Config) -> JitMemory<'a> {
>>>>>>> c6354546
        #[cfg(windows)]
        {
            panic!("JIT not supported on windows");
        }
        let contents: &mut[u8];
        #[cfg(not(windows))] // Without this block windows will fail ungracefully, hence the panic above
        unsafe {
            const PAGE_SIZE: usize = 4096;
            let size = _num_pages * PAGE_SIZE;
            let mut raw: *mut libc::c_void = std::mem::MaybeUninit::uninit().assume_init();
            libc::posix_memalign(&mut raw, PAGE_SIZE, size);
            libc::mprotect(raw, size, libc::PROT_EXEC | libc::PROT_READ | libc::PROT_WRITE);
            std::ptr::write_bytes(raw, 0xcc, size); // Populate with debugger traps
            contents = std::slice::from_raw_parts_mut(raw as *mut u8, _num_pages * PAGE_SIZE);
        }

        JitCompiler {
            contents,
            offset: 0,
            pc: 0,
            pc_locs: vec![],
            jumps: vec![],
            special_targets: HashMap::new(),
<<<<<<< HEAD
            enable_instruction_meter: _enable_instruction_meter,
=======
            config: _config,
>>>>>>> c6354546
        }
    }

    fn compile<E: UserDefinedError, I: InstructionMeter>(&mut self, prog: &[u8],
                   executable: &'a dyn Executable<E>,
                   syscalls: &HashMap<u32,  Syscall<'a, E>>) -> Result<(), EbpfError<E>> {
        // Save registers
        for reg in CALLEE_SAVED_REGISTERS.iter() {
            emit_push(self, *reg);
            if *reg == RBP {
                emit_mov(self, RSP, RBP);
            }
        }

        // Save JitProgramArgument
        emit_mov(self, ARGUMENT_REGISTERS[2], R10);

        // Initialize and save BPF stack pointer
        emit_load_imm(self, REGISTER_MAP[STACK_REG], MM_STACK_START as i64 + CALL_FRAME_SIZE as i64);
        emit_push(self, REGISTER_MAP[STACK_REG]);

        // Save pointer to optional typed return value
        emit_push(self, ARGUMENT_REGISTERS[0]);

        // Save initial instruction meter
        emit_rust_call(self, I::get_remaining as *const u8, &[
            Argument { index: 0, value: Value::Register(ARGUMENT_REGISTERS[3]) },
        ], Some(ARGUMENT_REGISTERS[0]));
        emit_push(self, ARGUMENT_REGISTERS[0]);
        emit_push(self, ARGUMENT_REGISTERS[3]);

        // Initialize other registers
        for reg in REGISTER_MAP.iter() {
            if *reg != REGISTER_MAP[1] && *reg != REGISTER_MAP[STACK_REG] {
                emit_load_imm(self, *reg, 0);
            }
        }

<<<<<<< HEAD
        let entry = executable.get_entrypoint_instruction_offset().unwrap();
        if entry != 0 {
            emit_profile_instruction_count(self, Some(entry + 1));
            emit_jmp(self, entry);
        }
=======
        // Allocate stack space
        emit_alu64_imm32(self, 0x81, 5, RSP, self.config.stack_frame_size as i32);
>>>>>>> c6354546

        self.pc_locs = vec![0; prog.len() / ebpf::INSN_SIZE + 1];

        while self.pc * ebpf::INSN_SIZE < prog.len() {
            let insn = ebpf::get_insn(prog, self.pc);

            self.pc_locs[self.pc] = self.offset;

            let dst = map_register(insn.dst);
            let src = map_register(insn.src);
            let target_pc = (self.pc as isize + insn.off as isize + 1) as usize;

            match insn.opc {

                // BPF_LD class
                ebpf::LD_ABS_B   => {
                    emit_address_translation(self, R11, Value::Constant(insn.imm as i64 + ebpf::MM_INPUT_START as i64), 1, AccessType::Load);
                    emit_load(self, OperandSize::S8, R11, RAX, 0);
                },
                ebpf::LD_ABS_H   => {
                    emit_address_translation(self, R11, Value::Constant(insn.imm as i64 + ebpf::MM_INPUT_START as i64), 2, AccessType::Load);
                    emit_load(self, OperandSize::S16, R11, RAX, 0);
                },
                ebpf::LD_ABS_W   => {
                    emit_address_translation(self, R11, Value::Constant(insn.imm as i64 + ebpf::MM_INPUT_START as i64), 4, AccessType::Load);
                    emit_load(self, OperandSize::S32, R11, RAX, 0);
                },
                ebpf::LD_ABS_DW  => {
                    emit_address_translation(self, R11, Value::Constant(insn.imm as i64 + ebpf::MM_INPUT_START as i64), 8, AccessType::Load);
                    emit_load(self, OperandSize::S64, R11, RAX, 0);
                },
                ebpf::LD_IND_B   => {
                    emit_address_translation(self, R11, Value::RegisterPlusConstant(src, insn.imm as i64 + ebpf::MM_INPUT_START as i64), 1, AccessType::Load);
                    emit_load(self, OperandSize::S8, R11, RAX, 0);
                },
                ebpf::LD_IND_H   => {
                    emit_address_translation(self, R11, Value::RegisterPlusConstant(src, insn.imm as i64 + ebpf::MM_INPUT_START as i64), 2, AccessType::Load);
                    emit_load(self, OperandSize::S16, R11, RAX, 0);
                },
                ebpf::LD_IND_W   => {
                    emit_address_translation(self, R11, Value::RegisterPlusConstant(src, insn.imm as i64 + ebpf::MM_INPUT_START as i64), 4, AccessType::Load);
                    emit_load(self, OperandSize::S32, R11, RAX, 0);
                },
                ebpf::LD_IND_DW  => {
                    emit_address_translation(self, R11, Value::RegisterPlusConstant(src, insn.imm as i64 + ebpf::MM_INPUT_START as i64), 8, AccessType::Load);
                    emit_load(self, OperandSize::S64, R11, RAX, 0);
                },

                ebpf::LD_DW_IMM  => {
                    emit_validate_and_profile_instruction_count(self, Some(self.pc + 2));
                    self.pc += 1;
                    let second_part = ebpf::get_insn(prog, self.pc).imm as u64;
                    let imm = (insn.imm as u32) as u64 | second_part.wrapping_shl(32);
                    emit_load_imm(self, dst, imm as i64);
                },

                // BPF_LDX class
                ebpf::LD_B_REG   => {
                    emit_address_translation(self, R11, Value::RegisterPlusConstant(src, insn.off as i64), 1, AccessType::Load);
                    emit_load(self, OperandSize::S8, R11, dst, 0);
                },
                ebpf::LD_H_REG   => {
                    emit_address_translation(self, R11, Value::RegisterPlusConstant(src, insn.off as i64), 2, AccessType::Load);
                    emit_load(self, OperandSize::S16, R11, dst, 0);
                },
                ebpf::LD_W_REG   => {
                    emit_address_translation(self, R11, Value::RegisterPlusConstant(src, insn.off as i64), 4, AccessType::Load);
                    emit_load(self, OperandSize::S32, R11, dst, 0);
                },
                ebpf::LD_DW_REG  => {
                    emit_address_translation(self, R11, Value::RegisterPlusConstant(src, insn.off as i64), 8, AccessType::Load);
                    emit_load(self, OperandSize::S64, R11, dst, 0);
                },

                // BPF_ST class
                ebpf::ST_B_IMM   => {
                    emit_address_translation(self, R11, Value::RegisterPlusConstant(dst, insn.off as i64), 1, AccessType::Store);
                    emit_store_imm32(self, OperandSize::S8, R11, 0, insn.imm);
                },
                ebpf::ST_H_IMM   => {
                    emit_address_translation(self, R11, Value::RegisterPlusConstant(dst, insn.off as i64), 2, AccessType::Store);
                    emit_store_imm32(self, OperandSize::S16, R11, 0, insn.imm);
                },
                ebpf::ST_W_IMM   => {
                    emit_address_translation(self, R11, Value::RegisterPlusConstant(dst, insn.off as i64), 4, AccessType::Store);
                    emit_store_imm32(self, OperandSize::S32, R11, 0, insn.imm);
                },
                ebpf::ST_DW_IMM  => {
                    emit_address_translation(self, R11, Value::RegisterPlusConstant(dst, insn.off as i64), 8, AccessType::Store);
                    emit_store_imm32(self, OperandSize::S64, R11, 0, insn.imm);
                },

                // BPF_STX class
                ebpf::ST_B_REG  => {
                    emit_address_translation(self, R11, Value::RegisterPlusConstant(dst, insn.off as i64), 1, AccessType::Store);
                    emit_store(self, OperandSize::S8, src, R11, 0);
                },
                ebpf::ST_H_REG  => {
                    emit_address_translation(self, R11, Value::RegisterPlusConstant(dst, insn.off as i64), 2, AccessType::Store);
                    emit_store(self, OperandSize::S16, src, R11, 0);
                },
                ebpf::ST_W_REG  => {
                    emit_address_translation(self, R11, Value::RegisterPlusConstant(dst, insn.off as i64), 4, AccessType::Store);
                    emit_store(self, OperandSize::S32, src, R11, 0);
                },
                ebpf::ST_DW_REG  => {
                    emit_address_translation(self, R11, Value::RegisterPlusConstant(dst, insn.off as i64), 8, AccessType::Store);
                    emit_store(self, OperandSize::S64, src, R11, 0);
                },

                // BPF_ALU class
                ebpf::ADD32_IMM  => emit_alu(self, OperationWidth::Bit32, 0x81, 0, dst, insn.imm, None),
                ebpf::ADD32_REG  => emit_alu(self, OperationWidth::Bit32, 0x01, src, dst, 0, None),
                ebpf::SUB32_IMM  => emit_alu(self, OperationWidth::Bit32, 0x81, 5, dst, insn.imm, None),
                ebpf::SUB32_REG  => emit_alu(self, OperationWidth::Bit32, 0x29, src, dst, 0, None),
                ebpf::MUL32_IMM | ebpf::MUL32_REG |
                    ebpf::DIV32_IMM | ebpf::DIV32_REG |
                    ebpf::MOD32_IMM | ebpf::MOD32_REG =>
                    muldivmod(self, insn.opc, src, dst, insn.imm),
                ebpf::OR32_IMM   => emit_alu(self, OperationWidth::Bit32, 0x81, 1, dst, insn.imm, None),
                ebpf::OR32_REG   => emit_alu(self, OperationWidth::Bit32, 0x09, src, dst, 0, None),
                ebpf::AND32_IMM  => emit_alu(self, OperationWidth::Bit32, 0x81, 4, dst, insn.imm, None),
                ebpf::AND32_REG  => emit_alu(self, OperationWidth::Bit32, 0x21, src, dst, 0, None),
                ebpf::LSH32_IMM  => emit_alu(self, OperationWidth::Bit32, 0xc1, 4, dst, insn.imm, None),
                ebpf::LSH32_REG  => {
                    emit_xchg(self, src, RCX);
                    emit_alu(self, OperationWidth::Bit64, 0x81, 4, RCX, 31, None); // Mask shift amount
                    emit_alu(self, OperationWidth::Bit32, 0xd3, 4, dst, 0, None);
                    emit_xchg(self, RCX, src);
                },
                ebpf::RSH32_IMM  => emit_alu(self, OperationWidth::Bit32, 0xc1, 5, dst, insn.imm, None),
                ebpf::RSH32_REG  => {
                    emit_xchg(self, src, RCX);
                    emit_alu(self, OperationWidth::Bit64, 0x81, 4, RCX, 31, None); // Mask shift amount
                    emit_alu(self, OperationWidth::Bit32, 0xd3, 5, dst, 0, None);
                    emit_xchg(self, RCX, src);
                },
                ebpf::NEG32      => emit_alu(self, OperationWidth::Bit32, 0xf7, 3, dst, 0, None),
                ebpf::XOR32_IMM  => emit_alu(self, OperationWidth::Bit32, 0x81, 6, dst, insn.imm, None),
                ebpf::XOR32_REG  => emit_alu(self, OperationWidth::Bit32, 0x31, src, dst, 0, None),
                ebpf::MOV32_IMM  => emit_alu(self, OperationWidth::Bit32, 0xc7, 0, dst, insn.imm, None),
                ebpf::MOV32_REG  => emit_mov(self, src, dst),
                ebpf::ARSH32_IMM => emit_alu(self, OperationWidth::Bit32, 0xc1, 7, dst, insn.imm, None),
                ebpf::ARSH32_REG => {
                    emit_xchg(self, src, RCX);
                    emit_alu(self, OperationWidth::Bit64, 0x81, 4, RCX, 31, None); // Mask shift amount
                    emit_alu(self, OperationWidth::Bit32, 0xd3, 7, dst, 0, None);
                    emit_xchg(self, RCX, src);
                },
                ebpf::LE         => {}, // No-op
                ebpf::BE         => {
                    match insn.imm {
                        16 => {
                            // rol
                            emit1(self, 0x66); // 16-bit override
                            emit_alu(self, OperationWidth::Bit32, 0xc1, 0, dst, 8, None);
                            // and
                            emit_alu(self, OperationWidth::Bit32, 0x81, 4, dst, 0xffff, None);
                        }
                        32 | 64 => {
                            // bswap
                            let bit = match insn.imm { 64 => 1, _ => 0 };
                            emit_basic_rex(self, bit, 0, dst);
                            emit1(self, 0x0f);
                            emit1(self, 0xc8 | (dst & 0b111));
                        }
                        _ => unreachable!() // Should have been caught by verifier
                    }
                },

                // BPF_ALU64 class
                ebpf::ADD64_IMM  => emit_alu(self, OperationWidth::Bit64, 0x81, 0, dst, insn.imm, None),
                ebpf::ADD64_REG  => emit_alu(self, OperationWidth::Bit64, 0x01, src, dst, 0, None),
                ebpf::SUB64_IMM  => emit_alu(self, OperationWidth::Bit64, 0x81, 5, dst, insn.imm, None),
                ebpf::SUB64_REG  => emit_alu(self, OperationWidth::Bit64, 0x29, src, dst, 0, None),
                ebpf::MUL64_IMM | ebpf::MUL64_REG |
                    ebpf::DIV64_IMM | ebpf::DIV64_REG |
                    ebpf::MOD64_IMM | ebpf::MOD64_REG  =>
                    muldivmod(self, insn.opc, src, dst, insn.imm),
                ebpf::OR64_IMM   => emit_alu(self, OperationWidth::Bit64, 0x81, 1, dst, insn.imm, None),
                ebpf::OR64_REG   => emit_alu(self, OperationWidth::Bit64, 0x09, src, dst, 0, None),
                ebpf::AND64_IMM  => emit_alu(self, OperationWidth::Bit64, 0x81, 4, dst, insn.imm, None),
                ebpf::AND64_REG  => emit_alu(self, OperationWidth::Bit64, 0x21, src, dst, 0, None),
                ebpf::LSH64_IMM  => emit_alu(self, OperationWidth::Bit64, 0xc1, 4, dst, insn.imm, None),
                ebpf::LSH64_REG  => {
                    emit_xchg(self, src, RCX);
                    emit_alu(self, OperationWidth::Bit64, 0x81, 4, RCX, 63, None); // Mask shift amount
                    emit_alu(self, OperationWidth::Bit64, 0xd3, 4, dst, 0, None);
                    emit_xchg(self, RCX, src);
                },
                ebpf::RSH64_IMM  => emit_alu(self, OperationWidth::Bit64, 0xc1, 5, dst, insn.imm, None),
                ebpf::RSH64_REG  => {
                    emit_xchg(self, src, RCX);
                    emit_alu(self, OperationWidth::Bit64, 0x81, 4, RCX, 63, None); // Mask shift amount
                    emit_alu(self, OperationWidth::Bit64, 0xd3, 5, dst, 0, None);
                    emit_xchg(self, RCX, src);
                },
                ebpf::NEG64      => emit_alu(self, OperationWidth::Bit64, 0xf7, 3, dst, 0, None),
                ebpf::XOR64_IMM  => emit_alu(self, OperationWidth::Bit64, 0x81, 6, dst, insn.imm, None),
                ebpf::XOR64_REG  => emit_alu(self, OperationWidth::Bit64, 0x31, src, dst, 0, None),
                ebpf::MOV64_IMM  => emit_load_imm(self, dst, insn.imm as i64),
                ebpf::MOV64_REG  => emit_mov(self, src, dst),
                ebpf::ARSH64_IMM => emit_alu(self, OperationWidth::Bit64, 0xc1, 7, dst, insn.imm, None),
                ebpf::ARSH64_REG => {
                    emit_xchg(self, src, RCX);
                    emit_alu(self, OperationWidth::Bit64, 0x81, 4, RCX, 63, None); // Mask shift amount
                    emit_alu(self, OperationWidth::Bit64, 0xd3, 7, dst, 0, None);
                    emit_xchg(self, RCX, src);
                },

                // BPF_JMP class
                ebpf::JA         => {
                    emit_validate_and_profile_instruction_count(self, Some(target_pc));
                    emit_jmp(self, target_pc);
                },
                ebpf::JEQ_IMM    => emit_conditional_branch_imm(self, 0x84, insn.imm, dst, target_pc),
                ebpf::JEQ_REG    => emit_conditional_branch_reg(self, 0x84, src, dst, target_pc),
                ebpf::JGT_IMM    => emit_conditional_branch_imm(self, 0x87, insn.imm, dst, target_pc),
                ebpf::JGT_REG    => emit_conditional_branch_reg(self, 0x87, src, dst, target_pc),
                ebpf::JGE_IMM    => emit_conditional_branch_imm(self, 0x83, insn.imm, dst, target_pc),
                ebpf::JGE_REG    => emit_conditional_branch_reg(self, 0x83, src, dst, target_pc),
                ebpf::JLT_IMM    => emit_conditional_branch_imm(self, 0x82, insn.imm, dst, target_pc),
                ebpf::JLT_REG    => emit_conditional_branch_reg(self, 0x82, src, dst, target_pc),
                ebpf::JLE_IMM    => emit_conditional_branch_imm(self, 0x86, insn.imm, dst, target_pc),
                ebpf::JLE_REG    => emit_conditional_branch_reg(self, 0x86, src, dst, target_pc),
                ebpf::JSET_IMM   => {
                    emit_validate_and_profile_instruction_count(self, Some(target_pc));
                    emit_alu(self, OperationWidth::Bit64, 0xf7, 0, dst, insn.imm, None);
                    emit_jcc(self, 0x85, target_pc);
                    emit_undo_profile_instruction_count(self, target_pc);
                },
                ebpf::JSET_REG   => {
                    emit_validate_and_profile_instruction_count(self, Some(target_pc));
                    emit_alu(self, OperationWidth::Bit64, 0x85, src, dst, 0, None);
                    emit_jcc(self, 0x85, target_pc);
                    emit_undo_profile_instruction_count(self, target_pc);
                },
                ebpf::JNE_IMM    => emit_conditional_branch_imm(self, 0x85, insn.imm, dst, target_pc),
                ebpf::JNE_REG    => emit_conditional_branch_reg(self, 0x85, src, dst, target_pc),
                ebpf::JSGT_IMM   => emit_conditional_branch_imm(self, 0x8f, insn.imm, dst, target_pc),
                ebpf::JSGT_REG   => emit_conditional_branch_reg(self, 0x8f, src, dst, target_pc),
                ebpf::JSGE_IMM   => emit_conditional_branch_imm(self, 0x8d, insn.imm, dst, target_pc),
                ebpf::JSGE_REG   => emit_conditional_branch_reg(self, 0x8d, src, dst, target_pc),
                ebpf::JSLT_IMM   => emit_conditional_branch_imm(self, 0x8c, insn.imm, dst, target_pc),
                ebpf::JSLT_REG   => emit_conditional_branch_reg(self, 0x8c, src, dst, target_pc),
                ebpf::JSLE_IMM   => emit_conditional_branch_imm(self, 0x8e, insn.imm, dst, target_pc),
                ebpf::JSLE_REG   => emit_conditional_branch_reg(self, 0x8e, src, dst, target_pc),
                ebpf::CALL_IMM   => {
                    // For JIT, syscalls MUST be registered at compile time. They can be
                    // updated later, but not created after compiling (we need the address of the
                    // syscall function in the JIT-compiled program).
                    if let Some(syscall) = syscalls.get(&(insn.imm as u32)) {
                        if self.enable_instruction_meter {
                            emit_validate_and_profile_instruction_count(self, Some(0));
                            emit_load(self, OperandSize::S64, RBP, R11, -8 * (CALLEE_SAVED_REGISTERS.len() + 2) as i32);
                            emit_alu(self, OperationWidth::Bit64, 0x29, ARGUMENT_REGISTERS[0], R11, 0, None);
                            emit_mov(self, R11, ARGUMENT_REGISTERS[0]);
                            emit_load(self, OperandSize::S64, RBP, R11, -8 * (CALLEE_SAVED_REGISTERS.len() + 3) as i32);
                            emit_rust_call(self, I::consume as *const u8, &[
                                Argument { index: 1, value: Value::Register(ARGUMENT_REGISTERS[0]) },
                                Argument { index: 0, value: Value::Register(R11) },
                            ], None);
                        }

                        match syscall {
                            Syscall::Function(func) => {
                                emit_rust_call(self, *func as *const u8, &[
                                    Argument { index: 0, value: Value::Stack(1) }, // Pointer to optional typed return value
                                    Argument { index: 1, value: Value::Register(ARGUMENT_REGISTERS[1]) },
                                    Argument { index: 2, value: Value::Register(ARGUMENT_REGISTERS[2]) },
                                    Argument { index: 3, value: Value::Register(ARGUMENT_REGISTERS[3]) },
                                    Argument { index: 4, value: Value::Register(ARGUMENT_REGISTERS[4]) },
                                    Argument { index: 5, value: Value::Register(ARGUMENT_REGISTERS[5]) },
                                    Argument { index: 6, value: Value::Register(R10) }, // JitProgramArgument::memory_mapping
                                ], None);
                            },
                            Syscall::Object(boxed) => {
                                let fat_ptr_ptr = unsafe { std::mem::transmute::<_, *const *const SyscallTraitObject>(&boxed) };
                                let fat_ptr = unsafe { std::mem::transmute::<_, *const SyscallTraitObject>(*fat_ptr_ptr) };
                                let vtable = unsafe { std::mem::transmute::<_, &SyscallObjectVtable>(&*(*fat_ptr).vtable) };
                                // We need to displace the arguments by one in upward direction to make room for "&mut self".
                                // Therefore, we Specify register arguments in reverse order, so that the move instructions do not overwrite each other.
                                // This only affects the order of the move instructions, not the arguments.
                                emit_rust_call(self, vtable.call, &[
                                    Argument { index: 0, value: Value::Stack(1) }, // Pointer to optional typed return value
                                    Argument { index: 5, value: Value::Register(ARGUMENT_REGISTERS[4]) },
                                    Argument { index: 4, value: Value::Register(ARGUMENT_REGISTERS[3]) },
                                    Argument { index: 3, value: Value::Register(ARGUMENT_REGISTERS[2]) },
                                    Argument { index: 2, value: Value::Register(ARGUMENT_REGISTERS[1]) },
                                    Argument { index: 1, value: Value::Constant(unsafe { (*fat_ptr).data } as i64) }, // "&mut self" in the "call" method of the SyscallObject
                                    Argument { index: 6, value: Value::Register(ARGUMENT_REGISTERS[5]) },
                                    Argument { index: 7, value: Value::Register(R10) }, // JitProgramArgument::memory_mapping
                                ], None);
                            },
                        }

                        // Throw error if the result indicates one
                        emit_load_imm(self, R11, self.pc as i64);
                        emit_jcc(self, 0x85, TARGET_PC_SYSCALL_EXCEPTION);

                        // Store Ok value in result register
                        emit_load(self, OperandSize::S64, RBP, R11, -8 * (CALLEE_SAVED_REGISTERS.len() + 1) as i32);
                        emit_load(self, OperandSize::S64, R11, REGISTER_MAP[0], 8);

                        if self.enable_instruction_meter {
                            emit_load(self, OperandSize::S64, RBP, R11, -8 * (CALLEE_SAVED_REGISTERS.len() + 3) as i32);
                            emit_rust_call(self, I::get_remaining as *const u8, &[
                                Argument { index: 0, value: Value::Register(R11) },
                            ], Some(ARGUMENT_REGISTERS[0]));
                            emit_store(self, OperandSize::S64, ARGUMENT_REGISTERS[0], RBP, -8 * (CALLEE_SAVED_REGISTERS.len() + 2) as i32);
                            emit_undo_profile_instruction_count(self, 0);
                        }
                    } else {
                        match executable.lookup_bpf_call(insn.imm as u32) {
                            Some(target_pc) => {
                                emit_bpf_call(self, Value::Constant(*target_pc as i64), prog.len() / ebpf::INSN_SIZE);
                            },
                            None => executable.report_unresolved_symbol(self.pc)?,
                        }
                    }
                },
                ebpf::CALL_REG  => {
                    emit_bpf_call(self, Value::Register(REGISTER_MAP[insn.imm as usize]), prog.len() / ebpf::INSN_SIZE);
                },
                ebpf::EXIT      => {
                    emit_validate_and_profile_instruction_count(self, Some(0));

                    emit_load(self, OperandSize::S64, RBP, REGISTER_MAP[STACK_REG], -8 * CALLEE_SAVED_REGISTERS.len() as i32); // load stack_ptr
                    emit_alu(self, OperationWidth::Bit64, 0x81, 4, REGISTER_MAP[STACK_REG], !(CALL_FRAME_SIZE as i32 * 2 - 1), None); // stack_ptr &= !(CALL_FRAME_SIZE * 2 - 1, None);
                    emit_alu(self, OperationWidth::Bit64, 0x81, 5, REGISTER_MAP[STACK_REG], CALL_FRAME_SIZE as i32 * 2, None); // stack_ptr -= CALL_FRAME_SIZE * 2;
                    emit_store(self, OperandSize::S64, REGISTER_MAP[STACK_REG], RBP, -8 * CALLEE_SAVED_REGISTERS.len() as i32); // store stack_ptr

                    // if(stack_ptr < MM_STACK_START) goto exit;
                    emit_mov(self, REGISTER_MAP[0], R11);
                    emit_load_imm(self, REGISTER_MAP[0], MM_STACK_START as i64);
                    emit_cmp(self, REGISTER_MAP[0], REGISTER_MAP[STACK_REG], None);
                    emit_mov(self, R11, REGISTER_MAP[0]);
                    emit_jcc(self, 0x82, TARGET_PC_EXIT);

                    // else return;
                    emit1(self, 0xc3); // ret near
                },

                _               => return Err(EbpfError::UnsupportedInstruction(self.pc)),
            }

            self.pc += 1;
        }

        // Handler for EbpfError::ExceededMaxInstructions
        set_anchor(self, TARGET_PC_CALL_EXCEEDED_MAX_INSTRUCTIONS);
        emit_mov(self, ARGUMENT_REGISTERS[0], R11);
        set_exception_kind::<E>(self, EbpfError::ExceededMaxInstructions(0, 0));
        emit_jmp(self, TARGET_PC_EXCEPTION_AT);

        // Handler for EbpfError::CallDepthExceeded
        set_anchor(self, TARGET_PC_CALL_DEPTH_EXCEEDED);
        set_exception_kind::<E>(self, EbpfError::CallDepthExceeded(0, 0));
        emit_store_imm32(self, OperandSize::S64, R10, 24, MAX_CALL_DEPTH as i32); // depth = MAX_CALL_DEPTH;
        emit_jmp(self, TARGET_PC_EXCEPTION_AT);

        // Handler for EbpfError::CallOutsideTextSegment
        set_anchor(self, TARGET_PC_CALL_OUTSIDE_TEXT_SEGMENT);
        set_exception_kind::<E>(self, EbpfError::CallOutsideTextSegment(0, 0));
        emit_store(self, OperandSize::S64, REGISTER_MAP[0], R10, 24); // target_address = RAX;
        emit_jmp(self, TARGET_PC_EXCEPTION_AT);

        // Handler for EbpfError::DivideByZero
        set_anchor(self, TARGET_PC_DIV_BY_ZERO);
        set_exception_kind::<E>(self, EbpfError::DivideByZero(0));
        // emit_jmp(self, TARGET_PC_EXCEPTION_AT); // Fall-through

        // Handler for exceptions which report their PC
        set_anchor(self, TARGET_PC_EXCEPTION_AT);
        emit_profile_instruction_count_of_exception(self);
        emit_load(self, OperandSize::S64, RBP, R10, -8 * (CALLEE_SAVED_REGISTERS.len() + 1) as i32);
        emit_store_imm32(self, OperandSize::S64, R10, 0, 1); // is_err = true;
        emit_alu(self, OperationWidth::Bit64, 0x81, 0, R11, ebpf::ELF_INSN_DUMP_OFFSET as i32 - 1, None);
        emit_store(self, OperandSize::S64, R11, R10, 16); // pc = self.pc + ebpf::ELF_INSN_DUMP_OFFSET;
        emit_jmp(self, TARGET_PC_EPILOGUE);

        // Handler for syscall exceptions
        set_anchor(self, TARGET_PC_SYSCALL_EXCEPTION);
        emit_profile_instruction_count_of_exception(self);
        emit_jmp(self, TARGET_PC_EPILOGUE);

        // Quit gracefully
        set_anchor(self, TARGET_PC_EXIT);
        emit_load(self, OperandSize::S64, RBP, R10, -8 * (CALLEE_SAVED_REGISTERS.len() + 1) as i32);
        emit_store(self, OperandSize::S64, REGISTER_MAP[0], R10, 8); // result.return_value = R0;
        emit_load_imm(self, REGISTER_MAP[0], 0);
        emit_store(self, OperandSize::S64, REGISTER_MAP[0], R10, 0);  // result.is_error = false;

        // Epilogue
        set_anchor(self, TARGET_PC_EPILOGUE);

        // Store instruction_meter in RAX
        emit_mov(self, ARGUMENT_REGISTERS[0], RAX);

<<<<<<< HEAD
        // Restore stack pointer in case the BPF stack was used
        emit_mov(self, RBP, R11);
        emit_alu(self, OperationWidth::Bit64, 0x81, 5, R11, 8 * (CALLEE_SAVED_REGISTERS.len()-1) as i32, None);
        emit_mov(self, R11, RSP); // RSP = RBP - 8 * (CALLEE_SAVED_REGISTERS.len() - 1);
=======
        // Deallocate stack space
        emit_alu64_imm32(self, 0x81, 0, RSP, self.config.stack_frame_size as i32);
>>>>>>> c6354546

        // Restore registers
        for reg in CALLEE_SAVED_REGISTERS.iter().rev() {
            emit_pop(self, *reg);
        }

        emit1(self, 0xc3); // ret

        Ok(())
    }

    fn resolve_jumps(&mut self) {
        for jump in &self.jumps {
            let target_loc = match self.special_targets.get(&jump.target_pc) {
                Some(target) => *target,
                None         => self.pc_locs[jump.target_pc as usize]
            };

            // Assumes jump offset is at end of instruction
            unsafe {
                let offset_loc = jump.offset_loc as i32 + std::mem::size_of::<i32>() as i32;
                let rel = &(target_loc as i32 - offset_loc) as *const i32;

                let offset_ptr = self.contents.as_ptr().add(jump.offset_loc);

                libc::memcpy(offset_ptr as *mut libc::c_void, rel as *const libc::c_void,
                             std::mem::size_of::<i32>());
            }
        }
    }
} // struct JitCompiler

impl<'a> Index<usize> for JitCompiler<'a> {
    type Output = u8;

    fn index(&self, _index: usize) -> &u8 {
        &self.contents[_index]
    }
}

impl<'a> IndexMut<usize> for JitCompiler<'a> {
    fn index_mut(&mut self, _index: usize) -> &mut u8 {
        &mut self.contents[_index]
    }
}

impl<'a> std::fmt::Debug for JitCompiler<'a> {
    fn fmt(&self, fmt: &mut Formatter) -> Result<(), FormatterError> {
        fmt.write_str("JIT contents: [")?;
        for i in self.contents as &[u8] {
            fmt.write_fmt(format_args!(" {:#04x},", i))?;
        };
        fmt.write_str(" ] | ")?;
        fmt.debug_struct("JIT state")
            .field("pc", &self.pc)
            .field("offset", &self.offset)
            .field("pc_locs", &self.pc_locs)
            .field("special_targets", &self.special_targets)
            .field("jumps", &self.jumps)
            .finish()
    }
}

// In the end, this is the only thing we export
<<<<<<< HEAD
pub fn compile<'a, E: UserDefinedError, I: InstructionMeter>(prog: &'a [u8],
    executable: &'a dyn Executable<E>,
    syscalls: &HashMap<u32, Syscall<'a, E>>,
    enable_instruction_meter: bool)
    -> Result<JitProgram<E, I>, EbpfError<E>> {

    // TODO: check how long the page must be to be sure to support an eBPF program of maximum
    // possible length
    let mut jit = JitCompiler::new(128, enable_instruction_meter);
    jit.compile::<E, I>(prog, executable, syscalls)?;
    jit.resolve_jumps();

    Ok(JitProgram {
        main: unsafe { mem::transmute(jit.contents.as_ptr()) },
        instruction_addresses: jit.pc_locs.iter().map(|offset| unsafe { jit.contents.as_ptr().add(*offset) }).collect(),
    })
=======
pub fn compile<'a, E: UserDefinedError>(prog: &'a [u8], syscalls: &HashMap<u32, Syscall<'a, E>>, config: Config)
    -> Result<JitProgram, JITError> {

    // TODO: check how long the page must be to be sure to support an eBPF program of maximum
    // possible length
    let mut jit = JitMemory::new(1, config);
    jit.jit_compile(prog, syscalls)?;
    jit.resolve_jumps()?;

    Ok(unsafe { mem::transmute(jit.contents.as_ptr()) })
>>>>>>> c6354546
}<|MERGE_RESOLUTION|>--- conflicted
+++ resolved
@@ -21,10 +21,8 @@
 use std::fmt::Error as FormatterError;
 use std::ops::{Index, IndexMut};
 
-<<<<<<< HEAD
 use crate::{
-    vm::{Executable, Syscall, ProgramResult, InstructionMeter},
-    call_frames::{CALL_FRAME_SIZE, MAX_CALL_DEPTH},
+    vm::{Config, Executable, Syscall, ProgramResult, InstructionMeter},
     ebpf::{self, INSN_SIZE, FIRST_SCRATCH_REG, SCRATCH_REGS, STACK_REG, MM_STACK_START, MM_PROGRAM_START},
     error::{UserDefinedError, EbpfError},
     memory_region::{AccessType, MemoryMapping},
@@ -38,10 +36,6 @@
     /// Pointers to the instructions of the compiled code
     pub instruction_addresses: [*const u8; 0],
 }
-=======
-use crate::{error::UserDefinedError, vm::{Config, JitProgram, Syscall}, ebpf::{self}};
-use thiserror::Error;
->>>>>>> c6354546
 
 /// eBPF JIT-compiled program
 pub struct JitProgram<E: UserDefinedError, I: InstructionMeter> {
@@ -601,12 +595,12 @@
     }
 
     emit_load(jit, OperandSize::S64, RBP, REGISTER_MAP[STACK_REG], -8 * CALLEE_SAVED_REGISTERS.len() as i32); // load stack_ptr
-    emit_alu(jit, OperationWidth::Bit64, 0x81, 4, REGISTER_MAP[STACK_REG], !(CALL_FRAME_SIZE as i32 * 2 - 1), None); // stack_ptr &= !(CALL_FRAME_SIZE * 2 - 1, None);
-    emit_alu(jit, OperationWidth::Bit64, 0x81, 0, REGISTER_MAP[STACK_REG], CALL_FRAME_SIZE as i32 * 3, None); // stack_ptr += CALL_FRAME_SIZE * 3;
+    emit_alu(jit, OperationWidth::Bit64, 0x81, 4, REGISTER_MAP[STACK_REG], !(jit.config.stack_frame_size as i32 * 2 - 1), None); // stack_ptr &= !(jit.config.stack_frame_size * 2 - 1, None);
+    emit_alu(jit, OperationWidth::Bit64, 0x81, 0, REGISTER_MAP[STACK_REG], jit.config.stack_frame_size as i32 * 3, None); // stack_ptr += jit.config.stack_frame_size * 3;
     emit_store(jit, OperandSize::S64, REGISTER_MAP[STACK_REG], RBP, -8 * CALLEE_SAVED_REGISTERS.len() as i32); // store stack_ptr
 
-    // if(stack_ptr >= MM_STACK_START + MAX_CALL_DEPTH * CALL_FRAME_SIZE * 2) throw EbpfError::CallDepthExeeded;
-    emit_load_imm(jit, R11, MM_STACK_START as i64 + (MAX_CALL_DEPTH * CALL_FRAME_SIZE * 2) as i64);
+    // if(stack_ptr >= MM_STACK_START + jit.config.max_call_depth * jit.config.stack_frame_size * 2) throw EbpfError::CallDepthExeeded;
+    emit_load_imm(jit, R11, MM_STACK_START as i64 + (jit.config.max_call_depth * jit.config.stack_frame_size * 2) as i64);
     emit_cmp(jit, R11, REGISTER_MAP[STACK_REG], None);
     // Store PC in case the bounds check fails
     emit_load_imm(jit, R11, jit.pc as i64);
@@ -813,7 +807,6 @@
     target_pc: usize,
 }
 
-<<<<<<< HEAD
 struct JitCompiler<'a> {
     contents: &'a mut [u8],
     offset: usize,
@@ -821,25 +814,13 @@
     pc_locs: Vec<usize>,
     special_targets: HashMap<usize, usize>,
     jumps: Vec<Jump>,
+    config: Config,
     enable_instruction_meter: bool,
 }
 
 impl<'a> JitCompiler<'a> {
     // num_pages is unused on windows
-    fn new(_num_pages: usize, _enable_instruction_meter: bool) -> JitCompiler<'a> {
-=======
-struct JitMemory<'a> {
-    contents:        &'a mut [u8],
-    offset:          usize,
-    pc_locs:         Vec<usize>,
-    special_targets: HashMap<isize, usize>,
-    jumps:           Vec<Jump>,
-    config:          Config,
-}
-
-impl<'a> JitMemory<'a> {
-    fn new(_num_pages: usize, _config: Config) -> JitMemory<'a> {
->>>>>>> c6354546
+    fn new(_num_pages: usize, _config: Config, _enable_instruction_meter: bool) -> JitCompiler<'a> {
         #[cfg(windows)]
         {
             panic!("JIT not supported on windows");
@@ -863,11 +844,8 @@
             pc_locs: vec![],
             jumps: vec![],
             special_targets: HashMap::new(),
-<<<<<<< HEAD
+            config: _config,
             enable_instruction_meter: _enable_instruction_meter,
-=======
-            config: _config,
->>>>>>> c6354546
         }
     }
 
@@ -886,7 +864,7 @@
         emit_mov(self, ARGUMENT_REGISTERS[2], R10);
 
         // Initialize and save BPF stack pointer
-        emit_load_imm(self, REGISTER_MAP[STACK_REG], MM_STACK_START as i64 + CALL_FRAME_SIZE as i64);
+        emit_load_imm(self, REGISTER_MAP[STACK_REG], MM_STACK_START as i64 + self.config.stack_frame_size as i64);
         emit_push(self, REGISTER_MAP[STACK_REG]);
 
         // Save pointer to optional typed return value
@@ -906,16 +884,11 @@
             }
         }
 
-<<<<<<< HEAD
         let entry = executable.get_entrypoint_instruction_offset().unwrap();
         if entry != 0 {
             emit_profile_instruction_count(self, Some(entry + 1));
             emit_jmp(self, entry);
         }
-=======
-        // Allocate stack space
-        emit_alu64_imm32(self, 0x81, 5, RSP, self.config.stack_frame_size as i32);
->>>>>>> c6354546
 
         self.pc_locs = vec![0; prog.len() / ebpf::INSN_SIZE + 1];
 
@@ -1244,8 +1217,8 @@
                     emit_validate_and_profile_instruction_count(self, Some(0));
 
                     emit_load(self, OperandSize::S64, RBP, REGISTER_MAP[STACK_REG], -8 * CALLEE_SAVED_REGISTERS.len() as i32); // load stack_ptr
-                    emit_alu(self, OperationWidth::Bit64, 0x81, 4, REGISTER_MAP[STACK_REG], !(CALL_FRAME_SIZE as i32 * 2 - 1), None); // stack_ptr &= !(CALL_FRAME_SIZE * 2 - 1, None);
-                    emit_alu(self, OperationWidth::Bit64, 0x81, 5, REGISTER_MAP[STACK_REG], CALL_FRAME_SIZE as i32 * 2, None); // stack_ptr -= CALL_FRAME_SIZE * 2;
+                    emit_alu(self, OperationWidth::Bit64, 0x81, 4, REGISTER_MAP[STACK_REG], !(self.config.stack_frame_size as i32 * 2 - 1), None); // stack_ptr &= !(jit.config.stack_frame_size * 2 - 1, None);
+                    emit_alu(self, OperationWidth::Bit64, 0x81, 5, REGISTER_MAP[STACK_REG], self.config.stack_frame_size as i32 * 2, None); // stack_ptr -= jit.config.stack_frame_size * 2;
                     emit_store(self, OperandSize::S64, REGISTER_MAP[STACK_REG], RBP, -8 * CALLEE_SAVED_REGISTERS.len() as i32); // store stack_ptr
 
                     // if(stack_ptr < MM_STACK_START) goto exit;
@@ -1274,7 +1247,7 @@
         // Handler for EbpfError::CallDepthExceeded
         set_anchor(self, TARGET_PC_CALL_DEPTH_EXCEEDED);
         set_exception_kind::<E>(self, EbpfError::CallDepthExceeded(0, 0));
-        emit_store_imm32(self, OperandSize::S64, R10, 24, MAX_CALL_DEPTH as i32); // depth = MAX_CALL_DEPTH;
+        emit_store_imm32(self, OperandSize::S64, R10, 24, self.config.max_call_depth as i32); // depth = jit.config.max_call_depth;
         emit_jmp(self, TARGET_PC_EXCEPTION_AT);
 
         // Handler for EbpfError::CallOutsideTextSegment
@@ -1315,15 +1288,10 @@
         // Store instruction_meter in RAX
         emit_mov(self, ARGUMENT_REGISTERS[0], RAX);
 
-<<<<<<< HEAD
         // Restore stack pointer in case the BPF stack was used
         emit_mov(self, RBP, R11);
         emit_alu(self, OperationWidth::Bit64, 0x81, 5, R11, 8 * (CALLEE_SAVED_REGISTERS.len()-1) as i32, None);
         emit_mov(self, R11, RSP); // RSP = RBP - 8 * (CALLEE_SAVED_REGISTERS.len() - 1);
-=======
-        // Deallocate stack space
-        emit_alu64_imm32(self, 0x81, 0, RSP, self.config.stack_frame_size as i32);
->>>>>>> c6354546
 
         // Restore registers
         for reg in CALLEE_SAVED_REGISTERS.iter().rev() {
@@ -1388,16 +1356,16 @@
 }
 
 // In the end, this is the only thing we export
-<<<<<<< HEAD
 pub fn compile<'a, E: UserDefinedError, I: InstructionMeter>(prog: &'a [u8],
     executable: &'a dyn Executable<E>,
+    config: Config,
     syscalls: &HashMap<u32, Syscall<'a, E>>,
     enable_instruction_meter: bool)
     -> Result<JitProgram<E, I>, EbpfError<E>> {
 
     // TODO: check how long the page must be to be sure to support an eBPF program of maximum
     // possible length
-    let mut jit = JitCompiler::new(128, enable_instruction_meter);
+    let mut jit = JitCompiler::new(128, config, enable_instruction_meter);
     jit.compile::<E, I>(prog, executable, syscalls)?;
     jit.resolve_jumps();
 
@@ -1405,16 +1373,4 @@
         main: unsafe { mem::transmute(jit.contents.as_ptr()) },
         instruction_addresses: jit.pc_locs.iter().map(|offset| unsafe { jit.contents.as_ptr().add(*offset) }).collect(),
     })
-=======
-pub fn compile<'a, E: UserDefinedError>(prog: &'a [u8], syscalls: &HashMap<u32, Syscall<'a, E>>, config: Config)
-    -> Result<JitProgram, JITError> {
-
-    // TODO: check how long the page must be to be sure to support an eBPF program of maximum
-    // possible length
-    let mut jit = JitMemory::new(1, config);
-    jit.jit_compile(prog, syscalls)?;
-    jit.resolve_jumps()?;
-
-    Ok(unsafe { mem::transmute(jit.contents.as_ptr()) })
->>>>>>> c6354546
 }